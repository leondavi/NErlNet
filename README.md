# NErlNet

[![Join the chat at https://gitter.im/NErlNet/community](https://badges.gitter.im/NErlNet/community.svg)](https://gitter.im/NErlNet/community?utm_source=badge&utm_medium=badge&utm_campaign=pr-badge&utm_content=badge)

<p align="center">
  <img src="Nerlnet_logo.jpg" width="350" title="NerlNet">
</p>

Nerlnet is an open-source library for research of distributed machine learning algorithms on IoT devices that gives full insights into both edge devices that run neural network models and both network performance and statistics. Nerlnet can simulate distributed ML architectures and deploy them on various IoT devices. <br><br>

Nerlnet is implemented using the following languages and libraries: <br>
• Erlang is used for the communication layer. The implementation is based on Cowboy's http web server. <br>
• C++ OpenNN library implements the neural network edge compute devices.<br>
• Python manages NerlNet and gathers information from it. <br>

![image](https://user-images.githubusercontent.com/18975070/144730156-5bd03ad7-fc5f-45e9-8b4e-62d582af2200.png) 
![image](https://user-images.githubusercontent.com/18975070/144730182-c535b20a-a5f9-4d4f-8632-77d49732f17f.png) 
![image](https://user-images.githubusercontent.com/18975070/144730189-4bad4fba-e559-45a6-b163-d3e5d7d87e1f.png) 
![image](https://user-images.githubusercontent.com/18975070/144730205-5a665819-4be0-40aa-88e5-868ba99aab17.png)
 
A Json script defines a distributed network layout that consists the following instances:  <br>
Edge Compute Device (ECD) which is a worker that runs a neural network model. <br>
Sensor, generates data and send it through the network. <br>
Router that connects ECDs, sensors and other routers. <br>
Communication with Nerlnet is done through a simple python API that can be easily used through Jupyter notebook.  <br> <br>
The API allows the user to collect statistics insights of a distributed machine learning network: <br>
Messages, throughput, loss, predictions, ECD performance monitor.

References and libraries:
- [OpenNN](https://www.opennn.net/), an open-source neural networks library for machine learning. <br>
- [Cowboy](https://github.com/ninenines/cowboy) an HTTP server for Erlang/OTP.<br>
- [NIFPP](https://github.com/goertzenator/nifpp) C++11 Wrapper for Erlang NIF API.<br> 
- [Rebar3](https://github.com/erlang/rebar3), an Erlang tool that makes it easy to create, develop, and release Erlang libraries, applications, and systems in a repeatable manner.

<p align="center"> <img src="https://user-images.githubusercontent.com/18975070/145023471-eb02efa1-01e5-4d7e-9b8d-697252e51568.png" width="120"> </p>
Nerlnet is developed by BGU-DML lab group from the School of Computer and Electrical Engineering in Ben Gurion University. <br>

### Introducing Nerlnet


https://user-images.githubusercontent.com/18975070/145286597-340bbd31-0050-492f-8a27-e9a01eadd905.mp4


### Nerlnet Architecture:
![Nerlnet Architecture](https://user-images.githubusercontent.com/18975070/141692829-f0cdca7d-96d1-43b0-920a-5821a14242f7.jpg)

# Building Nerlnet:
prerequisite:

1. python 3.7
2. Latest Erlang version (OTP-24 minimum):
   Use apt or build from source (https://www.erlang.org/doc/installation_guide/install) <br>
   ```wget -O- https://packages.erlang-solutions.com/ubuntu/erlang_solutions.asc | sudo apt-key add -```<br>
   ```echo "deb https://packages.erlang-solutions.com/ubuntu focal contrib" | sudo tee /etc/apt/sources.list.d/rabbitmq.list```<br>
   ```sudo apt update```<br>
   ```sudo apt install erlang```<br>
<<<<<<< HEAD
4. Eigen and boost libraries ```sudo apt install libeigen3-dev libboost-all-dev```
5. Install (or build from source) Rebar3 package https://github.com/erlang/rebar3 (Installation: https://riptutorial.com/erlang/example/15669/installing-rebar3)
6. ```conda install -c anaconda scons``` or ```sudo apt install scons```
7. Clone this repository with its subomdules ```git clone --recurse-submodules <link to this repo>```
8. Update cppSANN submodule ```git submodule update --init --recursive```


Build Instructions (OpennnNIF): 

1. install cmake  
2. Release Build: ```cmake -S . -B build/release -DCMAKE_BUILD_TYPE=RELEASE```<br>
   Debug Build: ```cmake -S . -B build/debug -DCMAKE_BUILD_TYPE=DEBUG```
3. ```cd build/<debug/release>```
4. ```make -j4```


# Building Nerlnet:
```./build.sh``` to build the project and run main server. 
=======
   ```sudo apt-get install build-essential```<br>
3. Eigen and boost libraries ```sudo apt install libeigen3-dev libboost-all-dev``` (deprecated soon)
4. ```conda install -c anaconda scons``` or ```sudo apt install scons```  (deprecated soon - moving to cmake)
5. Clone this repository with its subomdules ```git clone --recurse-submodules <link to this repo>```
6. Update cppSANN submodule ```git submodule update --init --recursive``` (deprecated soon)
>>>>>>> 69dcfb6f

```./build.sh``` to build the project and run main server.


Contact Email: nerlnet@outlook.com <|MERGE_RESOLUTION|>--- conflicted
+++ resolved
@@ -54,12 +54,11 @@
    ```echo "deb https://packages.erlang-solutions.com/ubuntu focal contrib" | sudo tee /etc/apt/sources.list.d/rabbitmq.list```<br>
    ```sudo apt update```<br>
    ```sudo apt install erlang```<br>
-<<<<<<< HEAD
-4. Eigen and boost libraries ```sudo apt install libeigen3-dev libboost-all-dev```
-5. Install (or build from source) Rebar3 package https://github.com/erlang/rebar3 (Installation: https://riptutorial.com/erlang/example/15669/installing-rebar3)
-6. ```conda install -c anaconda scons``` or ```sudo apt install scons```
-7. Clone this repository with its subomdules ```git clone --recurse-submodules <link to this repo>```
-8. Update cppSANN submodule ```git submodule update --init --recursive```
+   ```sudo apt-get install build-essential```<br>
+3. Eigen and boost libraries ```sudo apt install libeigen3-dev libboost-all-dev``` (deprecated soon)
+4. ```conda install -c anaconda scons``` or ```sudo apt install scons```  (deprecated soon - moving to cmake)
+5. Clone this repository with its subomdules ```git clone --recurse-submodules <link to this repo>```
+6. Update cppSANN submodule ```git submodule update --init --recursive``` (deprecated soon)
 
 
 Build Instructions (OpennnNIF): 
@@ -71,16 +70,6 @@
 4. ```make -j4```
 
 
-# Building Nerlnet:
-```./build.sh``` to build the project and run main server. 
-=======
-   ```sudo apt-get install build-essential```<br>
-3. Eigen and boost libraries ```sudo apt install libeigen3-dev libboost-all-dev``` (deprecated soon)
-4. ```conda install -c anaconda scons``` or ```sudo apt install scons```  (deprecated soon - moving to cmake)
-5. Clone this repository with its subomdules ```git clone --recurse-submodules <link to this repo>```
-6. Update cppSANN submodule ```git submodule update --init --recursive``` (deprecated soon)
->>>>>>> 69dcfb6f
-
 ```./build.sh``` to build the project and run main server.
 
 
