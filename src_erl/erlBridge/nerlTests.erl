--- conflicted
+++ resolved
@@ -33,15 +33,8 @@
 
 test_envelope_nif_performance(Func, TestName, Rounds) ->
       nerltest_print(nerl:string_format("~p test starts for ~p rounds",[TestName, Rounds])),
-<<<<<<< HEAD
-      Tic = nerl:tic(),
-      AvgPerformance = Func(Rounds)/Rounds,
-      {Diff, TimeUnit} = nerl:toc(Tic),
-      nerltest_print(nerl:string_format("Elapsed: ~p~p Average nif performance: ~.3f~p",[Diff,TimeUnit, AvgPerformance, TimeUnit])), ok.
-=======
       {TimeTookMicro, AvgPerformance} = timer:tc(Func, [Rounds]),
       nerltest_print(nerl:string_format("Elapsed: ~p~p Average nif performance: ~.3f~p",[TimeTookMicro/1000,ms, AvgPerformance/Rounds, ms])), ok.
->>>>>>> da3064b5
 
 run_tests()->
       nerl:logger_settings(nerlTests),
