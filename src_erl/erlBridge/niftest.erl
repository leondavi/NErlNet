-module(niftest).

%<<<<<<< HEAD
%-export([init/0,create_nif/6,train_nif/4,trainn_nif/4,call_to_train/4,predict_nif/2,call_to_predict/2,get_weights_nif/1,call_to_get_weights/1,printTensor/2]).

-export([init/0,create_nif/6,train_nif/5,trainn_nif/5,call_to_train/6,predict_nif/2,call_to_predict/3,get_weights_nif/1,printTensor/2]).
-export([call_to_get_weights/1]).

-define(DEBUG,false). % set here if it is debug or release  TODO change to read from hrl auto generated file
-if(DEBUG).
-define(BUILD_TYPE,"debug").
-else.
-define(BUILD_TYPE,"release").
-endif. 

-define(THIS_FILE_PATH_RELATIVE_TO_PROJECT_ROOT,"src_erl"). % if this file moves to inner place than update this define
-on_load(init/0).

init() ->
       %io:format("loading niff init()~n",[]),
       {_,CWD} = file:get_cwd(), 
       %io:format("CWD~p~n",[CWD]),
       CWD_UPPER_DIR = re:replace(CWD,"/"++?THIS_FILE_PATH_RELATIVE_TO_PROJECT_ROOT,"",[{return,list}]),
       %io:format("CWD_UPPER_DIR~p~n",[CWD_UPPER_DIR]),
      
   
       %%FULL_PATH = CWD_UPPER_DIR++"/build/"++?BUILD_TYPE++"/libnerlnet",

   %  Full path
      %  FULL_PATH = "/home/evgeny/work_test/NErlNet/build/release/libnerlnet",


   % TODO TODO return to relative parh brfor commit to master. 
      FULL_PATH = "../../../build/"++?BUILD_TYPE++"/libnerlnet",
      % io:format("~p~n",[CWD_UPPER_DIR]),
      RES = erlang:load_nif(FULL_PATH, 0),
      io:format("load nif results: ~p",[RES]),
      ok.
      % io:format("hello"),
      %hello("hello").
      %erlang:hello().
      % erlang:nif_error("NIF library not loaded").

%hello(Integer ) when is_integer(Integer) ->
%      exit(nif_library_not_loaded).

%
%


generateNormalDistributionList(Mean,Variance,SampleLength) ->
      NewNormalDistributionList = [rand:normal(Mean,Variance) || _X <- lists:seq(1,round(SampleLength))], NewNormalDistributionList. 

generateNormalDistributionSamples(0,_Mean,_Variance,_SampleLength,_ListOfSamples) -> _ListOfSamples;
generateNormalDistributionSamples(N,Mean,Variance,SampleLength,ListOfSamples) -> generateNormalDistributionSamples(N-1,Mean,Variance,SampleLength,ListOfSamples ++ generateNormalDistributionList(Mean,Variance,SampleLength)).



% ModelID - Unique ID of the neural network model 
% ModelType - E.g. Regression, Classification 
create_nif(_ModelID, _ModelType , _ScalingMethod , _LayerTypesList , _LayersSizes , _LayersActivationFunctions) ->
      exit(nif_library_not_loaded).

train_nif(Integer,Integer,Integer,Integer, []) ->
      exit(nif_library_not_loaded).

call_to_train(ModelID,OptimizationMethod,LossMethod,LearningRate, DataTensor, WorkerPid)->
      io:format("berfor train  ~n "),
      _RetVal=trainn_nif(ModelID,OptimizationMethod,LossMethod,LearningRate, DataTensor),
      %io:format("Train Time= ~p~n ",[RetVal]),
      receive
            Ret->
            io:format("Ret= ~p~n ",[Ret]),
            %io:format("WorkerPid,{loss, Ret}: ~p , ~p ~n ",[WorkerPid,{loss, Ret}]),
            gen_statem:cast(WorkerPid,{loss, Ret})
      end.

trainn_nif(_ModelID,_OptimizationMethod,_LossMethod, _LearningRate,_DataTensor) -> %TODO change to trainn_nif
      exit(nif_library_not_loaded).

call_to_predict(ModelID, Data, WorkerPid)->
      _RetVal = predict_nif(ModelID, Data),
      receive
            Ret->
<<<<<<< HEAD
            io:format("Ret222= ~p~n Worker Pid: ~p ",[Ret,WorkerPid]),            
=======
            io:format("Ret222= ~p~n Worker Pid: ~p ",[Ret,WorkerPid]),
>>>>>>> 5ff2a2db
            gen_statem:cast(WorkerPid,{predictRes,Ret}) 
      end.

call_to_get_weights(A)->
      RetVal = get_weights_nif(A),
      io:format("RetVal= ~p~n ",[RetVal]),
      receive
            Ret->
            io:format("Ret= ~p~n ",[Ret])
      end.

predict_nif(Integer, []) ->
      exit(nif_library_not_loaded).

get_weights_nif(Integer) ->
      exit(nif_library_not_loaded).

printTensor(List,Type) when is_list(List) -> 
      exit(nif_library_not_loaded).<|MERGE_RESOLUTION|>--- conflicted
+++ resolved
@@ -82,11 +82,9 @@
       _RetVal = predict_nif(ModelID, Data),
       receive
             Ret->
-<<<<<<< HEAD
-            io:format("Ret222= ~p~n Worker Pid: ~p ",[Ret,WorkerPid]),            
-=======
+
             io:format("Ret222= ~p~n Worker Pid: ~p ",[Ret,WorkerPid]),
->>>>>>> 5ff2a2db
+
             gen_statem:cast(WorkerPid,{predictRes,Ret}) 
       end.
 
