%%%-------------------------------------------------------------------
%%% @author ziv
%%% @copyright (C) 2021, <COMPANY>
%%% @doc
%%%
%%% @end
%%%-------------------------------------------------------------------
-module(cppSANNFedServStateM).
-author("ziv").

-behaviour(gen_statem).

%% API
-export([start_link/1]).

%% gen_statem callbacks
-export([init/1, format_status/2, state_name/3, handle_event/4, terminate/3,code_change/4, callback_mode/0]).
%% Extra functions
-export([averageFun/2]).
%% States functions
-export([average/3, receives/3]).

-define(SERVER, ?MODULE).

%% federatedMode = 0 - Not federated, 1 - Federated get and send weights, 2 - Federated set weights
%% countLimit - Number of samples to count before sending the weights for averaging. Predifined in the json file.
%% count - Number of samples recieved for training after the last weights sended.
-record(fedServ_state, {counter, counterLimit, buffer, myName, myWorkers, workersMap, portMap, connectionMap, last2, cells, first = 1, msgCounter=0}).

%%%===================================================================
%%% API
%%%===================================================================

%% @doc Creates a gen_statem process which calls Module:init/1 to
%% initialize. To ensure a synchronized start-up procedure, this
%% function does not return until Module:init/1 has returned.
start_link(ARGS) ->
  %{ok,Pid} = gen_statem:start_link({local, ?SERVER}, ?MODULE, [], []),
  {ok,Pid} = gen_statem:start_link(?MODULE, ARGS, []),
  Pid.

%%%===================================================================
%%% gen_statem callbacks
%%%===================================================================

%% @private
%% @doc Whenever a gen_statem is started using gen_statem:start/[3,4] or
%% gen_statem:start_link/[3,4], this function is called by the new
%% process to initialize.
init({MyName,CounterLimit,WorkersMap,ConnectionsMap}) ->

  io:fwrite("start federated server stateM ~n"),
  Workers = getWorkersNames(WorkersMap),
  inets:start(),
  start_connection(maps:to_list(ConnectionsMap)),
  {ok, receives, #fedServ_state{msgCounter = 1, counter = 0, counterLimit =  CounterLimit, buffer = [], myName = MyName,myWorkers = Workers, workersMap=WorkersMap, connectionMap = ConnectionsMap}}.

%% @private
%% @doc This function is called by a gen_statem when it needs to find out
%% the callback mode of the callback module.
callback_mode() ->
  state_functions.

%% @private
%% @doc Called (1) whenever sys:get_status/1,2 is called by gen_statem or
%% (2) when gen_statem terminates abnormally.
%% This callback is optional.
format_status(_Opt, [_PDict, _StateName, _State]) ->
  Status = some_term,
  Status.

%% @private
%% @doc There should be one instance of this function for each possible
%% state name.  If callback_mode is state_functions, one of these
%% functions is called when gen_statem receives and event from
%% call/2, cast/2, or as a normal process message.
state_name(_EventType, _EventContent, State = #fedServ_state{}) ->
  NextStateName = next_state,
  {next_state, NextStateName, State}.

%% @private
%% @doc If callback_mode is handle_event_function, then whenever a
%% gen_statem receives an event from call/2, cast/2, or as a normal
%% process message, this function is called.
handle_event(_EventType, _EventContent, _StateName, State = #fedServ_state{}) ->
  NextStateName = the_next_state_name,
  {next_state, NextStateName, State}.

%% @private
%% @doc This function is called by a gen_statem when it is about to
%% terminate. It should be the opposite of Module:init/1 and do any
%% necessary cleaning up. When it returns, the gen_statem terminates with
%% Reason. The return value is ignored.
terminate(_Reason, _StateName, _State) ->
  ok.

%% @private
%% @doc Convert process state when code is changed
code_change(_OldVsn, StateName, State = #fedServ_state{}, _Extra) ->
  {ok, StateName, State}.

%%%===================================================================
%%% Internal functions
%%%===================================================================


%% Define states


%% State receives
%% Receives the weights from the client
receives(cast, {weightsVector,Ret_weights}, State = #fedServ_state{msgCounter = MsgCounter, first = 1, buffer = Buffer, counter = Counter, counterLimit =  CounterLimit,myWorkers = Workers,workersMap = WorkersMap,connectionMap =  ConnectionMap}) ->
  % io:fwrite("receives state\n"),
  NewCount = Counter + 1,

  [_MyName,Weights] = re:split(binary_to_list(Ret_weights),"#",[{return,list}]),
  % io:format("got Weights: ~p~n",[Weights]),
  % io:format("got NewCount: ~p~n",[NewCount]),
  % io:format("got CounterLimit: ~p~n",[CounterLimit]),
  Cells = getCells(Weights),
  Splitted=re:split(Weights,"%",[{return,list}]),
  [Nth,Nth2]=lists:sublist(Splitted,length(Splitted)-1,length(Splitted)),
  Last2=Nth++"%"++Nth2,

  if
    NewCount < CounterLimit ->

      io:format("FedServer: NewCount < CounterLimit, CounterLimit: ~p, NewCount: ~p, Curr Buffer: ~p,  Got Weights: ~p, remove2Lasts(Weights): ~p~n",[CounterLimit, NewCount, Buffer, Weights, remove2Lasts(Weights)]),

      %% Add to the buffer, increment the counter and continue to recieve weights
      % io:format("Weights: ~p ~n",[Weights]),
      % io:format("remove2Lasts(Weights): ~p ~n",[remove2Lasts(Weights)]),
      {next_state, receives, State#fedServ_state{msgCounter = MsgCounter+1, last2 = Last2, cells = Cells,first = 0, counter = NewCount, buffer = Buffer ++ [remove2Lasts(Weights)]}};

    NewCount >= CounterLimit ->
      %% Reset the buffer, decrease the counter by CounterLimit, start averaging in a different process and go to average state
      % io:fwrite("sending to average.\n"),
      SelfPid = self(),
     io:format("FedServer: NewCount >= CounterLimit , CounterLimit: ~p, NewCount: ~p, Curr Buffer: ~p,  Got Weights: ~p, remove2Lasts(Weights): ~p~n",[CounterLimit, NewCount, Buffer, Weights, remove2Lasts(Weights)]),


      _Pid = spawn(fun()-> averageFun(Buffer ++ [remove2Lasts(Weights)],SelfPid) end),



      {next_state, average, State#fedServ_state{msgCounter = MsgCounter+1, last2 = Last2, cells = Cells,first = 0, counter = NewCount - CounterLimit, buffer = []}};

    true ->
      io:fwrite("Error: cppSANNEdServStateM not supposed to be here.\n"),
      {next_state, receives, State#fedServ_state{msgCounter = MsgCounter+1, last2 = Last2, cells = Cells,first = 0, counter = NewCount}}
  end;

%% State receives
%% Receives the weights from the client
receives(cast, {weightsVector,Ret_weights}, State = #fedServ_state{msgCounter = MsgCounter, buffer = Buffer, counter = Counter, counterLimit =  CounterLimit,myWorkers = Workers,workersMap = WorkersMap,connectionMap =  ConnectionMap}) ->
  % io:fwrite("receives state\n"),
  NewCount = Counter + 1,

  [_MyName,Weights] = re:split(binary_to_list(Ret_weights),"#",[{return,list}]),
  % io:format("got Weights: ~p~n",[Weights]),
  % io:format("got NewCount: ~p~n",[NewCount]),
  % io:format("got CounterLimit: ~p~n",[CounterLimit]),

  if
    NewCount < CounterLimit ->

      io:format("FedServer: NewCount < CounterLimit, CounterLimit: ~p, NewCount: ~p, Curr Buffer: ~p,  Got Weights: ~p, remove2Lasts(Weights): ~p~n",[CounterLimit, NewCount, Buffer, Weights, remove2Lasts(Weights)]),


      %% Add to the buffer, increment the counter and continue to recieve weights
      % io:format("Weights: ~p ~n",[Weights]),
      % io:format("remove2Lasts(Weights): ~p ~n",[remove2Lasts(Weights)]),
      {next_state, receives, State#fedServ_state{msgCounter = MsgCounter+1, counter = NewCount, buffer = Buffer ++ [remove2Lasts(Weights)]}};

    NewCount >= CounterLimit ->
      %% Reset the buffer, decrease the counter by CounterLimit, start averaging in a different process and go to average state
      % io:fwrite("sending to average.\n"),
      SelfPid = self(),
      % io:format("self(): ~p~n",[SelfPid]),
      io:format("FedServer: NewCount >= CounterLimit , CounterLimit: ~p, NewCount: ~p, Curr Buffer: ~p,  Got Weights: ~p, remove2Lasts(Weights): ~p~n",[CounterLimit, NewCount, Buffer, Weights, remove2Lasts(Weights)]),

      _Pid = spawn(fun()-> averageFun(Buffer ++ [remove2Lasts(Weights)],SelfPid) end),



      {next_state, average, State#fedServ_state{msgCounter = MsgCounter+1, counter = NewCount - CounterLimit, buffer = []}};
    
    true ->
      io:fwrite("Error: cppSANNEdServStateM not supposed to be here.\n"),
      {next_state, receives, State#fedServ_state{msgCounter = MsgCounter+1, counter = NewCount}}
  end;

%%sending statistics to main server
receives(cast, {statistics}, State = #fedServ_state{myName = MyName, msgCounter = MsgCounter, connectionMap =  ConnectionMap}) ->
  {RouterHost,RouterPort} = maps:get(mainServer,ConnectionMap),
  http_request(RouterHost,RouterPort,"statistics", list_to_binary(atom_to_list(MyName)++"#"++integer_to_list(MsgCounter))),
  {next_state, receives, State#fedServ_state{msgCounter = MsgCounter+1}};


receives(cast, Else, State) ->
  io:fwrite("Error: State receives in cppSANNFedServStateM.erl. Got: ~p\n",[Else]),
  {next_state, receives, State}.



%% State average

%% Got weights results
<<<<<<< HEAD
average(cast, {weights,WeightsTuple}, State = #fedServ_state{buffer = Buffer, counter = Counter}) ->
  io:fwrite("Got weights at average state! Curr Buffer: ~p\n", [Buffer ++ [remove2Lasts(WeightsTuple)]]),
  {next_state, average, State#fedServ_state{counter = Counter + 1, buffer = Buffer ++ [remove2Lasts(WeightsTuple)]}};

%% Got average results
average(cast, {average, {WeightsList,Ziv}}, State= #fedServ_state{myName = MyName,last2 = Last2,cells = Cells, myWorkers = Workers,workersMap = WorkersMap,connectionMap = ConnectionMap}) ->
  % io:fwrite("The averaged results are at average state!!!!!!!!!!!: ~p\n",[WeightsList]),
  % io:fwrite("Cells: ~p\n",[Cells]),
  % io:fwrite("Last2: ~p\n",[Last2]),
=======
average(cast, {weights,WeightsTuple}, State = #fedServ_state{msgCounter = MsgCounter, buffer = Buffer, counter = Counter}) ->
  % io:fwrite("Got weights at average state!!!!!!!!!!!!!!!!!!!!!!!!!!!!!!!.\n"),
  {next_state, average, State#fedServ_state{msgCounter = MsgCounter+1, counter = Counter + 1, buffer = Buffer ++ [remove2Lasts(WeightsTuple)]}};

%%sending statistics to main server
average(cast, {statistics}, State = #fedServ_state{myName = MyName, msgCounter = MsgCounter, connectionMap =  ConnectionMap}) ->
  {RouterHost,RouterPort} = maps:get(mainServer,ConnectionMap),
  http_request(RouterHost,RouterPort,"statistics", list_to_binary(atom_to_list(MyName)++"#"++integer_to_list(MsgCounter))),
  {next_state, average, State#fedServ_state{msgCounter = MsgCounter+1}};


%% Got average results
average(cast, {average, {WeightsList,Ziv}}, State= #fedServ_state{msgCounter = MsgCounter, myName = MyName,last2 = Last2,cells = Cells, myWorkers = Workers,workersMap = WorkersMap,connectionMap = ConnectionMap}) ->
  % io:fwrite("The average results are: ~p\n",[WeightsList]),
>>>>>>> cfe9a497
  Triplets =getHostPort(Workers,WorkersMap,ConnectionMap,[]),
  ToSend = encodeBeforeSend(WeightsList,lists:sublist(Cells,length(Cells)-2))++Last2,
  io:fwrite("Fed server at average state, ToSend: ~p, Ziv: ~p \n",[ToSend,Ziv]),

  _Pid = spawn(fun()-> broadcastWeights(list_to_binary(ToSend),Triplets) end),  %% Send the results to the clients through the main server
%%  gen_statem:cast(FedServPID,{averageResult, MyName, WeightsTuple}),TODO add broadcast
  {next_state, receives, State#fedServ_state{msgCounter = MsgCounter+1}};


%% Not supposed to be here
average(cast, Else, State) ->
  io:fwrite("Error: State average in cppSANNFedServStateM.erl. Got: ~p\n",[Else]),
  {next_state, average, State}.


% Functions

%% Do the averaging
averageFun(WeightsBuffer,CallerPid) ->

  % io:fwrite("FedServer, averageFun: WeightsBuffer: ~p\n", [WeightsBuffer]),
  WeightsBufferList = flatEncodedList(WeightsBuffer),
  % io:fwrite("WeightsBufferList: ~p\n", [WeightsBufferList]),

  AveragedWeights = erlModule:average_weights(WeightsBufferList, length(WeightsBuffer)),
  %[Weights|_T] = WeightsBuffer,
  % io:fwrite("AveragedWeights at averageFun: ~p.\n",[AveragedWeights]),

  gen_statem:cast(CallerPid,{average, AveragedWeights}).


getWorkersNames(Map) ->getWorkersNames(maps:to_list(Map),[]).
getWorkersNames([],L) ->L;
getWorkersNames([{Worker,_Client}|Tail],L) ->getWorkersNames(Tail,L++[Worker]).

%%NETWORK FUNCTIONS
start_connection([])->ok;
start_connection([{_ServerName,{Host, Port}}|Tail]) ->
  httpc:set_options([{proxy, {{Host, Port},[Host]}}]),
  start_connection(Tail).

http_request(Host, Port,Path, Body)->
  URL = "http://" ++ Host ++ ":"++integer_to_list(Port) ++ "/" ++ Path,
  httpc:set_options([{proxy, {{Host, Port},[Host]}}]),
  httpc:request(post,{URL, [],"application/x-www-form-urlencoded",Body}, [], []).


%%broadcastWeights(WeightsTuple,[Worker|Workers],ConnectionMap) ->
%%  {RouterHost,RouterPort} = maps:get(Worker,ConnectionMap),
%%  io:format("@@@@@@@@@@@@@@@@@@@@@@@@@@sending average weights to worker:~p~n",[Worker]),
%%  http_request(RouterHost,RouterPort,"federatedWeights", list_to_binary([list_to_binary(atom_to_list(Worker)),<<"#">>,<<"asd">>])),
%%  broadcastWeights(WeightsTuple,Workers,ConnectionMap).

broadcastWeights(BinaryWeights,Triplets) ->
  [http_request(RouterHost,RouterPort,"federatedWeights", list_to_binary([list_to_binary(atom_to_list(ClientName)),<<"#">>,list_to_binary(atom_to_list(WorkerName)),<<"#">>,BinaryWeights]))
    || {ClientName,WorkerName,RouterHost,RouterPort}<-Triplets].


getHostPort([],_WorkersMap,_PortMap,Ret)-> Ret;
getHostPort([WorkerName|WorkersNames],WorkersMap,PortMap,Ret)->
  ClientName = maps:get(WorkerName,WorkersMap),
  {RouterHost,RouterPort} = maps:get(ClientName,PortMap),
  getHostPort(WorkersNames,WorkersMap, PortMap,Ret++[{ClientName,WorkerName,RouterHost,RouterPort}]).

remove2Lasts(L)->
  Splitted = re:split(L,"%",[{return,list}]),
  Cutted = lists:sublist(Splitted,length(Splitted)-2),
  encodeList(Cutted).

encodeList(L)->[_H|T] = encodeList(L,[]), T.
encodeList([],L) ->L;
encodeList([H|T],L)->encodeList(T,L++"%"++H).

flatEncodedList(L)->
  lists:flatten([[list_to_float(Y)||Y<-re:split(X,"@",[{return,list}])]||X<-re:split(encodeList(L),"%",[{return,list}])]).

getCells(Weights) ->
%%  io:format("~p~n",[Weights]),
  [length(re:split(X,"@",[{return,list}]))||X<-re:split(Weights,"%",[{return,list}])].


encodeBeforeSend(L,Cells)->
  %  io:format("L  ~p,Cells  ~p~n",[[float_to_list(X)||X<-L],Cells]),
  encodeBeforeSend([float_to_list(X)||X<-L],Cells,[]).
encodeBeforeSend([],_Cells,Ret)->Ret;
encodeBeforeSend(L,[Cells],Ret)->encodeBeforeSend([],Cells,Ret++encodeHelper(lists:sublist(L,length(L)))++"%");
encodeBeforeSend(L,[Head|Cells],Ret)->encodeBeforeSend(lists:sublist(L,Head+1,length(L)),Cells,Ret++encodeHelper(lists:sublist(L,Head))++"%").

encodeHelper(L)->[_H|T] = encodeHelper(L,[]), T.
encodeHelper([],L) ->L;
encodeHelper([H|T],L)->encodeHelper(T,L++"@"++H).<|MERGE_RESOLUTION|>--- conflicted
+++ resolved
@@ -206,17 +206,6 @@
 %% State average
 
 %% Got weights results
-<<<<<<< HEAD
-average(cast, {weights,WeightsTuple}, State = #fedServ_state{buffer = Buffer, counter = Counter}) ->
-  io:fwrite("Got weights at average state! Curr Buffer: ~p\n", [Buffer ++ [remove2Lasts(WeightsTuple)]]),
-  {next_state, average, State#fedServ_state{counter = Counter + 1, buffer = Buffer ++ [remove2Lasts(WeightsTuple)]}};
-
-%% Got average results
-average(cast, {average, {WeightsList,Ziv}}, State= #fedServ_state{myName = MyName,last2 = Last2,cells = Cells, myWorkers = Workers,workersMap = WorkersMap,connectionMap = ConnectionMap}) ->
-  % io:fwrite("The averaged results are at average state!!!!!!!!!!!: ~p\n",[WeightsList]),
-  % io:fwrite("Cells: ~p\n",[Cells]),
-  % io:fwrite("Last2: ~p\n",[Last2]),
-=======
 average(cast, {weights,WeightsTuple}, State = #fedServ_state{msgCounter = MsgCounter, buffer = Buffer, counter = Counter}) ->
   % io:fwrite("Got weights at average state!!!!!!!!!!!!!!!!!!!!!!!!!!!!!!!.\n"),
   {next_state, average, State#fedServ_state{msgCounter = MsgCounter+1, counter = Counter + 1, buffer = Buffer ++ [remove2Lasts(WeightsTuple)]}};
@@ -231,7 +220,6 @@
 %% Got average results
 average(cast, {average, {WeightsList,Ziv}}, State= #fedServ_state{msgCounter = MsgCounter, myName = MyName,last2 = Last2,cells = Cells, myWorkers = Workers,workersMap = WorkersMap,connectionMap = ConnectionMap}) ->
   % io:fwrite("The average results are: ~p\n",[WeightsList]),
->>>>>>> cfe9a497
   Triplets =getHostPort(Workers,WorkersMap,ConnectionMap,[]),
   ToSend = encodeBeforeSend(WeightsList,lists:sublist(Cells,length(Cells)-2))++Last2,
   io:fwrite("Fed server at average state, ToSend: ~p, Ziv: ~p \n",[ToSend,Ziv]),
