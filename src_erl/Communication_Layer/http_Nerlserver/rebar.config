--- conflicted
+++ resolved
@@ -1,10 +1,6 @@
 {erl_opts, [debug_info]}.
 {deps, [
-<<<<<<< HEAD
-	{cowboy, {git, "git://github.com/ninenines/cowboy.git"}},
-=======
 	{cowboy, {git, "git://github.com/ninenines/cowboy.git"} , "~> 2.9.0"},
->>>>>>> 62b0a32b
   {jsx, "~> 3.0"}
 ]}.
 
