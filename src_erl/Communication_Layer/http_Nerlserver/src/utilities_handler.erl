-module(utilities_handler).

-define(DATA_IDX , 2).

-export([init/2]).

init(Req0 , [MainServerPid]) ->
    {_,Body,_} = cowboy_req:read_body(Req0),
<<<<<<< HEAD
    io:format("got kill-------------------messege: ~p~n",[Body]),
=======
>>>>>>> 298dea91
    Formatted = binary_to_list(Body),
    [UtilityName , IP , Port] = [X || X <- re:split(Formatted , "#" , [{return , list}])],
    case list_to_atom(UtilityName) of
        nerlMonitor ->   
           Graph = gen_server:call(MainServerPid , getGraph),
           WorkersMap = ets:lookup_element(nerlnet_data , workers , ?DATA_IDX),
           WorkersClients = maps:to_list(WorkersMap),
           Workers = lists:flatten([atom_to_list(X)++"-"++atom_to_list(Y)++"!" || {X , Y} <- WorkersClients]),
           Reply = Graph ++ "," ++ Workers
    end,
    gen_server:cast(MainServerPid , {saveUtility , {list_to_atom(UtilityName) , IP , Port}}), %% TODO Add IP , Port to ets in main server record
    Req = cowboy_req:reply(200,
                            #{<<"content-type">> => <<"text/plain">>},
                            Reply,
                            Req0),
    {ok, Req, MainServerPid};

init(Req0 , [Action , MainServerPid]) -> 
    {_,Body,_} = cowboy_req:read_body(Req0),
    io:format("got kill-------------------messege: ~p~n",[Body]),
    case Action of
        worker_kill ->
            gen_statem:cast(MainServerPid , {worker_kill , Body});
        _ -> ok
    end,
    Reply = io_lib:format("ACK", []),
    Req = cowboy_req:reply(200,
                            #{<<"content-type">> => <<"text/plain">>},
                            Reply,
                            Req0),
    {ok, Req, MainServerPid}.<|MERGE_RESOLUTION|>--- conflicted
+++ resolved
@@ -6,10 +6,7 @@
 
 init(Req0 , [MainServerPid]) ->
     {_,Body,_} = cowboy_req:read_body(Req0),
-<<<<<<< HEAD
-    io:format("got kill-------------------messege: ~p~n",[Body]),
-=======
->>>>>>> 298dea91
+    io:format("Body: ~p~n" , [Body]) , 
     Formatted = binary_to_list(Body),
     [UtilityName , IP , Port] = [X || X <- re:split(Formatted , "#" , [{return , list}])],
     case list_to_atom(UtilityName) of
