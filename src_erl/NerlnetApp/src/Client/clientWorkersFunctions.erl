--- conflicted
+++ resolved
@@ -46,13 +46,6 @@
     % TODO add documentation about this case of 
     % move this case to module called client_controller
     {DistributedBehaviorFunc , DistributedWorkerData} = get_distributed_worker_behavior(ClientEtsRef, DistributedSystemType , WorkerName , DistributedSystemArgs , DistributedSystemToken),
-<<<<<<< HEAD
-
-    WorkerArgs = {ModelID , ModelType , ModelArgs , LayersSizes, LayersTypes, LayersFunctions, LearningRate , Epochs, 
-                  Optimizer, OptimizerArgs , LossMethod , DistributedSystemType , DistributedSystemArgs},
-    {WorkerPid , W2W_Pid} = workerGeneric:start_link({WorkerName , WorkerArgs , DistributedBehaviorFunc , DistributedWorkerData , MyClientPid , WorkerStatsETS}),
-    ets:insert(WorkersETS, {WorkerName, {WorkerPid, W2W_Pid, WorkerArgs}}), 
-=======
     W2wComPid = w2wCom:start_link({WorkerName, MyClientPid}), % TODO Switch to monitor instead of link
 
     WorkerArgs = {ModelID , ModelType , ModelArgs , LayersSizes, LayersTypes, LayersFunctions, LearningRate , Epochs, 
@@ -60,7 +53,6 @@
     WorkerPid = workerGeneric:start_link({WorkerName , WorkerArgs , DistributedBehaviorFunc , DistributedWorkerData , MyClientPid , WorkerStatsETS , W2wComPid}),
     gen_server:cast(W2wComPid, {update_gen_worker_pid, WorkerPid}),
     ets:insert(WorkersETS, {WorkerName, {WorkerPid, WorkerArgs}}), 
->>>>>>> 359f5ef1
     ets:insert(EtsStats, {WorkerName, WorkerStatsETS}),
     W2WPidMap = ets:lookup_element(ClientEtsRef, w2wcom_pids, ?DATA_IDX),
     W2WPidMapNew = maps:put(WorkerName, W2wComPid, W2WPidMap),
