-module(nerlTests).
-author("David Leon").
-include("nerlTensor.hrl").
-include("neural_networks_testing_models.hrl").
-include("layers_types_ag.hrl").

-compile(nerlNIF).
-export([run_tests/0]).

-import(nerlNIF,[decode_nif/2, nerltensor_binary_decode/2]).
-import(nerlNIF,[encode_nif/2, nerltensor_encode/5, nerltensor_conversion/2, get_all_binary_types/0, get_all_nerltensor_list_types/0]).
-import(nerlNIF,[nerltensor_sum_nif/3]).
-import(nerlNIF,[test_nerlworker_nif/12, remove_nerlworker_nif/1]).
-import(nerlNIF,[nerltensor_scalar_multiplication_nif/3, nerltensor_scalar_multiplication_erl/2]).
-import(nerl,[compare_floats_L/3, string_format/2, logger_settings/1]).
-import(nerlTensor,[nerltensor_sum_erl/2, sum_nerltensors_lists/2]).

-define(NERLTEST_PRINT_STR, "[NERLTEST] ").

nerltest_print(String) ->
      logger:notice(?NERLTEST_PRINT_STR++String).

% encode_decode test macros
-define(DIMX_RAND_MAX, 13).
-define(DIMY_RAND_MAX, 13).
-define(SUM_NIF_ROUNDS, 50).
-define(ENCODE_DECODE_ROUNDS, 50).
-define(NERLTENSOR_CONVERSION_ROUNDS, 50).
-define(NERLTENSOR_SCALAR_MULTIPLICATION_ROUNDS, 50).
-define(NERLTENSORS_SUM_LIST_MAX_SIZE, 50).
-define(NERLTESNORS_SUM_LIST_ROUNDS, 30).
-define(NERLWORKER_TEST_ROUNDS, 1).

test_envelope(Func, TestName, Rounds) ->
      nerltest_print(nerl:string_format("~p test starts for ~p rounds",[TestName, Rounds])),
      {TimeTookMicro, _RetVal} = timer:tc(Func, [Rounds]),
      nerltest_print(nerl:string_format("Elapsed: ~p~p",[TimeTookMicro / 1000, ms])), ok.

test_envelope_nif_performance(Func, TestName, Rounds) ->
      nerltest_print(nerl:string_format("~p test starts for ~p rounds",[TestName, Rounds])),
      {TimeTookMicro, AccPerfromance} = timer:tc(Func, [Rounds]),
      AveragedPerformance = AccPerfromance/Rounds,
      nerltest_print(nerl:string_format("Elapsed: ~p~p Average nif performance: ~.3f~p",[TimeTookMicro/1000,ms, AveragedPerformance, ms])), ok.

run_tests()->
      nerl:logger_settings(nerlTests),

      EncodeDecodeTestFunc = fun(Rounds) -> Performance = 0, encode_decode_nifs_test(Rounds,[], Performance) end,
      EncodeDecodeTestName = "encode_decode_nifs",
      test_envelope_nif_performance(EncodeDecodeTestFunc, EncodeDecodeTestName, ?ENCODE_DECODE_ROUNDS ),

      SumNifTestFloatFunc = fun(Rounds) -> Performance = 0, nerltensor_sum_nif_test(float, Rounds, Performance) end,
      SumNifTestFloatTestName = "nerltensor_sum_nif float",
      test_envelope_nif_performance(SumNifTestFloatFunc, SumNifTestFloatTestName, ?SUM_NIF_ROUNDS ),

      SumNifTestDoubleFunc = fun(Rounds) -> Performance = 0, nerltensor_sum_nif_test(double, Rounds, Performance) end,
      SumNifTestDoubleTestName = "nerltensor_sum_nif double",
      test_envelope_nif_performance(SumNifTestDoubleFunc, SumNifTestDoubleTestName, ?SUM_NIF_ROUNDS ),

      ScalarMultiplicationNifFloatFunc = fun(Rounds) -> Performance = 0, nerltensor_scalar_multiplication_nif_test(float, Rounds, Performance) end,
      ScalarMultiplicationNifFloatTestName = "nerltensor_scalar_multiplication_nif float",
      test_envelope_nif_performance(ScalarMultiplicationNifFloatFunc, ScalarMultiplicationNifFloatTestName, ?NERLTENSOR_SCALAR_MULTIPLICATION_ROUNDS ),

      ScalarMultiplicationNifDoubleFunc = fun(Rounds) -> Performance = 0, nerltensor_scalar_multiplication_nif_test(double, Rounds, Performance) end,
      ScalarMultiplicationNifDoubleTestName = "nerltensor_scalar_multiplication_nif double",
      test_envelope_nif_performance(ScalarMultiplicationNifDoubleFunc, ScalarMultiplicationNifDoubleTestName, ?NERLTENSOR_SCALAR_MULTIPLICATION_ROUNDS ),

      ConversionTestFunc = fun(Rounds) -> nerltensor_conversion_test(Rounds) end,
      ConversionTestName = "nerltensor_conversion",
      test_envelope(ConversionTestFunc, ConversionTestName, ?NERLTENSOR_CONVERSION_ROUNDS ),

      SumNerlTensorsListFloatFunc = fun(Rounds) ->  Performance = 0, sum_nerltensors_lists_test(float, Rounds, Performance) end,
      SumNerlTensorsListFloatName = "sum_nerltensors_lists float",
      test_envelope_nif_performance(SumNerlTensorsListFloatFunc, SumNerlTensorsListFloatName, ?NERLTESNORS_SUM_LIST_ROUNDS ),

      SumNerlTensorsListDoubleFunc = fun(Rounds) ->  Performance = 0, sum_nerltensors_lists_test(double, Rounds, Performance) end,
      SumNerlTensorsListDoubleName = "sum_nerltensors_lists double",
      test_envelope_nif_performance(SumNerlTensorsListDoubleFunc, SumNerlTensorsListDoubleName, ?NERLTESNORS_SUM_LIST_ROUNDS ),

      NeuralNetworkTestingModelList = ?NEURAL_NETWORK_TESTING_MODELS_LIST,
      NerlworkerTestFunc = fun(_Rounds) ->  Performance = 0, nerlworker_test(NeuralNetworkTestingModelList, Performance) end, 
      NerlworkerTestName = "nerlworker_test",
      test_envelope_nif_performance(NerlworkerTestFunc, NerlworkerTestName, length(NeuralNetworkTestingModelList) ),

      nerltest_print("Tests Completed"),
      ok.

random_pick_nerltensor_type()->
      RandomIndex = rand:uniform(length(nerlNIF:get_all_binary_types())),
      lists:nth(RandomIndex, nerlNIF:get_all_binary_types()).


generate_nerltensor_rand_dims(Type)->
      DimX = rand:uniform(?DIMX_RAND_MAX),
      DimY = rand:uniform(?DIMY_RAND_MAX),
      DimZ = 1,
      generate_nerltensor(Type,DimX,DimY,DimZ).

generate_nerltensor(BinType,DimX,DimY,DimZ) -> 
      DataLength = DimX * DimY * DimZ,
      if  
            (BinType == int32) or (BinType == int16) -> Data = [rand:uniform(255) || _ <- lists:seq(1, DataLength)],
                        [DimX,DimY,DimZ] ++ Data;
            (BinType == double) or (BinType == float) -> DimXf = float(DimX),
                        DimYf = float(DimY),
                        DimZf = float(DimZ),
                        Data = [rand:uniform() * 10 || _ <- lists:seq(1, DataLength)],
                        [DimXf,DimYf,DimZf] ++ Data;
            true -> wrong_type
      end.

nerltensor_scalar_multiplication_nif_test(_Type,0, Performance) -> Performance;
nerltensor_scalar_multiplication_nif_test(Type, N, Performance) ->
      ScalarRand = rand:uniform() * rand:uniform(100),
      NerlTensor = generate_nerltensor_rand_dims(Type),
      ExpectedResult = nerlNIF:nerltensor_scalar_multiplication_erl({NerlTensor, erl_float}, ScalarRand),
      Tic = nerl:tic(),
      {NerlTensorEnc, Type} = nerlNIF:nerltensor_conversion({NerlTensor, erl_float}, Type), % encode
      NerlTensorEncRes = nerlNIF:nerltensor_scalar_multiplication_nif(NerlTensorEnc,  Type, ScalarRand),
      {NerlTensorEncResDec, erl_float} = nerlNIF:nerltensor_conversion(NerlTensorEncRes, erl_float), % encode
      {TocRes, _} = nerl:toc(Tic),
      PerformanceNew = TocRes + Performance,
     % io:format("ExpectedResult: ~p~n",[ExpectedResult]),
     % io:format("NerlTensorEncResDec: ~p~n~n",[NerlTensorEncResDec]),
      CompareFloats = nerl:compare_floats_L(NerlTensorEncResDec, ExpectedResult, 3), % Erlang accuracy is double
      if 
            CompareFloats -> nerltensor_scalar_multiplication_nif_test(Type, N-1, PerformanceNew);
            true -> throw(nerl:string_format("test failed - not equal ~n ExpectedResult: ~p ~n NerlTensorEncResDec: ~p",[ExpectedResult, NerlTensorEncResDec]))
      end.


nerltensor_sum_nif_test(_Type,0, Performance) -> Performance;
nerltensor_sum_nif_test(Type, N, Performance) ->
      DimX = rand:uniform(?DIMX_RAND_MAX),
      DIMY = rand:uniform(?DIMX_RAND_MAX),
      NewTensorA =  generate_nerltensor(Type,DimX,DIMY,1),
      NewTensorB =  generate_nerltensor(Type,DimX,DIMY,1),
    %  io:format("NewTensorA ~p~n NewTensorB ~p~n",[NewTensorA, NewTensorB]),
      ExpectedResult = nerlTensor:nerltensor_sum_erl({NewTensorA, erl_float}, {NewTensorB, erl_float}), %TODO add tensor addition element wise
    %  io:format("ExpectedResult: ~p~n",[ExpectedResult]),
      Tic = nerl:tic(),
      {NewTensorAEnc, Type} = nerlNIF:encode_nif(NewTensorA, Type),
      {NewTensorBEnc, Type} = nerlNIF:encode_nif(NewTensorB, Type),
      %io:format("NewTensorAEnc ~p~n",[NewTensorAEnc]),
      {ResultTensorCEnc, Type} = nerlNIF:nerltensor_sum_nif(NewTensorAEnc, NewTensorBEnc, Type),
      {TocRes, _} = nerl:toc(Tic),
      PerformanceNew = TocRes + Performance,
    %  io:format("ResultTensorCEnc ~p Type ~p~n",[ResultTensorCEnc, Type]),

      {ResultTensorCEncDec, erl_float} = nerlNIF:nerltensor_conversion({ResultTensorCEnc, Type}, erl_float),
      CompareFloats = nerl:compare_floats_L(ResultTensorCEncDec, ExpectedResult, 4), % Erlang accuracy is double
      %  io:format("ResultTensorCEncDec ~p~n",[ResultTensorCEncDec]),
      if 
            CompareFloats -> nerltensor_sum_nif_test(Type, N-1, PerformanceNew);
            true -> throw(nerl:string_format("test failed - not equal ~n ExpectedResult: ~p ~n ResultTensorCEncDec: ~p",[ExpectedResult, ResultTensorCEncDec]))
      end.

% only erl_float types are supported
sum_nerltensors_lists_test(_Type, 0, Performance) -> Performance;
sum_nerltensors_lists_test(Type, N, Performance) -> 
      DimX = rand:uniform(?DIMX_RAND_MAX),
      DIMY = rand:uniform(?DIMX_RAND_MAX),
      Elements = rand:uniform(?NERLTENSORS_SUM_LIST_MAX_SIZE) + 1, % Min 2 elements
      NerlTensors =  [generate_nerltensor(Type,DimX,DIMY,1) || _X <- lists:seq(1, Elements)],
     % io:format("NerlTensors ~p~n", [NerlTensors]),
      NerlTensorsEencoded = [element(1, nerlNIF:encode_nif(NerlTensor, Type)) || NerlTensor <- NerlTensors],
      [ExpectedSumResult] = nerlTensor:sum_nerltensors_lists_erl(NerlTensors, erl_float),
      %io:format("NerlTensorsEencoded ~p~n",[NerlTensorsEencoded]),
      %io:format("ExpectedSumResult ~p~n",[ExpectedSumResult]),
      Tic = nerl:tic(),
      [ResultSumEncoded] = nerlTensor:sum_nerltensors_lists(NerlTensorsEencoded, Type),
      {TocRes, _} = nerl:toc(Tic),
      PerformanceNew = (TocRes / (Elements - 1)) + Performance, % average sum nif performance (dividing by # of sum ops)
      %io:format("ResultSumEncoded ~p~n",[ResultSumEncoded]),
      {ResultSumEncodedDecoded, erl_float} = nerlNIF:nerltensor_conversion({ResultSumEncoded, Type}, erl_float),
     % io:format("ResultSumEncodedDecoded ~p~n",[ResultSumEncodedDecoded]),
      CompareFloats = nerl:compare_floats_L(ResultSumEncodedDecoded, ExpectedSumResult, 4), % Erlang accuracy is double
      if 
            CompareFloats -> sum_nerltensors_lists_test(Type, N-1, PerformanceNew);
            true -> throw(nerl:string_format("test failed - not equal ~n ExpectedResult: ~p ~n ResultTensorCEncDec: ~p",[ExpectedSumResult, ResultSumEncodedDecoded]))
      end.



encode_decode_nifs_test(0, _Res, Performance) -> Performance ;
encode_decode_nifs_test(N, Res, Performance) ->
      EncodeType = random_pick_nerltensor_type(),
      NerlTensor = generate_nerltensor_rand_dims(EncodeType),
      Tic = nerl:tic(),
      {EncodedNerlTensor, NerlTensorType} = nerlNIF:encode_nif(NerlTensor, EncodeType),
      {DecodedTensor, DecodedType} = nerlNIF:decode_nif(EncodedNerlTensor, NerlTensorType),
      {TocRes, _} = nerl:toc(Tic),
      PerformanceNew = TocRes + Performance,
      %io:format("Encoded: ~p t ~p~n",[EncodedNerlTensor, NerlTensorType]),
      %io:format("NerlTensorOriginal: ~p ~n",[{NerlTensor, EncodeType}]),
      %io:format("NerlTensorEncDec: ~p ~n",[{DecodedTensor, DecodedType}]),
      FloatCase = EncodeType == float,
      CompareFloats = nerl:compare_floats_L(NerlTensor, DecodedTensor, 6),
      if
            FloatCase and CompareFloats-> encode_decode_nifs_test(N-1, Res ++ [], PerformanceNew);
            NerlTensor == DecodedTensor -> encode_decode_nifs_test(N-1, Res ++ [], PerformanceNew);
            true -> throw(nerl:string_format("test failed - not equal ~n Origin: ~p ~n EncDec: ~p",[{NerlTensor, EncodeType},{DecodedTensor, DecodedType}]))
      end.

nerltensor_conversion_test(0) -> ok;
nerltensor_conversion_test(Rounds) -> 
      BinType = random_pick_nerltensor_type(),
      BinFloatType = lists:member(BinType, ?LIST_BINARY_FLOAT_NERLTENSOR_TYPE),
      RandomIndex = rand:uniform(length(nerlNIF:get_all_nerltensor_list_types())),
      ErlType = lists:nth(RandomIndex, nerlNIF:get_all_nerltensor_list_types()),
      NerlTensorErl = generate_nerltensor_rand_dims(BinType),
      try  
            {NerlTensorEnc, _} =  nerlNIF:nerltensor_conversion({NerlTensorErl,ErlType},BinType),
            {NerlTensorEncDecErl, _ } = nerlNIF:nerltensor_conversion({NerlTensorEnc,BinType},ErlType),
            CompareFloats = nerl:compare_floats_L(NerlTensorErl, NerlTensorEncDecErl, 6),
            %  io:format("test failed - not equal ~n Origin: ~p ~n EncDec: ~p",[NerlTensorErl,NerlTensorEncDecErl]),
              if
                    BinFloatType and CompareFloats-> nerltensor_conversion_test(Rounds - 1);
                    NerlTensorErl == NerlTensorEncDecErl -> nerltensor_conversion_test(Rounds - 1);
                    true -> throw(nerl:string_format("test failed - not equal ~n Origin: ~p ~n EncDec: ~p",[NerlTensorErl,NerlTensorEncDecErl]))
              end
      catch
            throw:Reason -> BinTypeInt = lists:member(BinType, ?LIST_BINARY_INT_NERLTENSOR_TYPE),
                            case {ErlType,BinTypeInt,BinFloatType} of 
                                 {erl_int, false, true} -> nerltensor_conversion_test(Rounds - 1); % continues normal
                                 {erl_float, true, false} -> nerltensor_conversion_test(Rounds - 1); % continues normal
                                 _ -> throw(nerl:string_format("unknown nerltensor conversion exception Reason: ~p",[Reason]))
                            end 
      end.


nerlworker_test_generate_data(LayersSizes, LayerTypes, NumOfSamples) ->
      % extract first and last sizes
      % use module re to extract complex layer sizes
      [FirstLayerSize | LayerSizesList] = re:split(LayersSizes,",",[{return,list}]),
      [LastLayerSize|_] =  lists:reverse(LayerSizesList), 
      [FirstLayerType| _] = re:split(LayerTypes,",",[{return,list}]),
     %TODO simple layer types in inline function
      {DimX, DimY, DimZ} =
            case FirstLayerType of
                  ?LAYERS_TYPE_DEFAULT_IDX  -> {FirstLayerSizeInt,_} = string:to_integer(FirstLayerSize),
                                               {LastLayerSizeInt,_} = string:to_integer(LastLayerSize), 
                                               {NumOfSamples,LastLayerSizeInt+FirstLayerSizeInt, 1};
                  ?LAYERS_TYPE_SCALING_IDX -> {FirstLayerSizeInt,_} = string:to_integer(FirstLayerSize),
                                              {LastLayerSizeInt,_} = string:to_integer(LastLayerSize), 
                                              {NumOfSamples,LastLayerSizeInt+FirstLayerSizeInt, 1};
                  ?LAYERS_TYPE_CNN_IDX    ->  [DimXComplex, DimYComplex, DimZComplex | _] = re:split(FirstLayerSize,"x",[{return,list}]),
                                              {DimXComplexInt,_} = string:to_integer(DimXComplex),
                                              {DimYComplexInt,_} = string:to_integer(DimYComplex),
                                              {DimZComplexInt,_} = string:to_integer(DimZComplex),
                                              {LastLayerSizeInt,_} = string:to_integer(LastLayerSize),
                                              {NumOfSamples, DimXComplexInt*DimYComplexInt*DimZComplexInt+LastLayerSizeInt, 1};
                  ?LAYERS_TYPE_PERCEPTRON_IDX ->{FirstLayerSizeInt,_} = string:to_integer(FirstLayerSize),
                                                {LastLayerSizeInt,_} = string:to_integer(LastLayerSize), 
                                                {NumOfSamples,LastLayerSizeInt+FirstLayerSizeInt, 1};
                  ?LAYERS_TYPE_POOLING_IDX ->   {FirstLayerSizeInt,_} = string:to_integer(FirstLayerSize),
                                                {LastLayerSizeInt,_} = string:to_integer(LastLayerSize), 
                                                {NumOfSamples,LastLayerSizeInt+FirstLayerSizeInt, 1};
                  ?LAYERS_TYPE_PROBABILISTIC_IDX -> {FirstLayerSizeInt,_} = string:to_integer(FirstLayerSize),
                                                    {LastLayerSizeInt,_} = string:to_integer(LastLayerSize), 
                                                    {NumOfSamples,LastLayerSizeInt+FirstLayerSizeInt, 1};
                  ?LAYERS_TYPE_LSTM_IDX       -> {1, 1, 1};
                  ?LAYERS_TYPE_RECCURRENT_IDX -> {1, 1, 1};
                  ?LAYERS_TYPE_UNSCALING_IDX  -> {FirstLayerSizeInt,_} = string:to_integer(FirstLayerSize),
                                                 {LastLayerSizeInt,_} = string:to_integer(LastLayerSize), 
                                                 {NumOfSamples,LastLayerSizeInt+FirstLayerSizeInt, 1}
            end,
      ErlDataTensor = generate_nerltensor(float, DimX, DimY, DimZ),
<<<<<<< HEAD
      nerlNIF:nerltensor_conversion({ErlDataTensor,erl_float},float).  %TODO
=======
      %% TODO Call to split_erl_tensor(ErlNerlTensor , NumOfFeatures , NumOfLabels) in nerlTensor.erl to split labels from data
      nerlNIF:nerltensor_conversion({ErlDataTensor,erl_float},float).  
>>>>>>> 9b25ff49

nerlworker_test([], _Performance) -> _Performance;
nerlworker_test([CurrentModel | Tail], Performance) -> 
     {ModelId,ModelType,LayersSizes, LayersTypes, LayersFunctionalityCodes,
      LearningRate, Epochs, OptimizerType, OptimizerArgs,
      LossMethod, DistributedSystemType, DistributedSystemArg} = CurrentModel,
      nerlNIF:test_nerlworker_nif(ModelId,ModelType,LayersSizes, LayersTypes, 
      LayersFunctionalityCodes, LearningRate, Epochs, OptimizerType, 
      OptimizerArgs, LossMethod, DistributedSystemType, DistributedSystemArg),
      NumOfSamples = 3,
      {DataTensorEncoded, Type} = nerlworker_test_generate_data(LayersSizes, LayersTypes, NumOfSamples),
      DataTensorEncodedDecoded = nerlNIF:nerltensor_conversion({DataTensorEncoded, float}, erl_float),

      nerltest_print(nerl:string_format("ModelId : ~p  Type: ~p DataTensorEncodedDecoded:~p ",[ModelId,Type,DataTensorEncodedDecoded])),
      nerlNIF:train_nif(ModelId,DataTensorEncoded,Type), % ask Guy about receiver block
      %block receive to get loss values from worker
      nerltest_print("after train_nif"),
<<<<<<< HEAD
=======
      % TODO remove labels from generated data
      % TODO Ori - implement predict
>>>>>>> 9b25ff49
      nerlNIF:remove_nerlworker_nif(ModelId),
      nerlworker_test(Tail, Performance).



% % neural_network_sample_1() ->
% % {      ModelId  = erlang:unique_integer([positive]),
%       ModelType = "0",
%       LayersSizes = "128x128k3x3p1x1s2,64x64k3p1s2,1024,256,128,8,2",%"5,10,5,3",
%       LayersTypes = "2,2,3,3,3,3,3",
%       LayersFunctionalityCodes = "5,6,11,11,11,11,11", % change scaler functionality to 6 to check exception handling
%       LearningRate = "0.01",
%       Epochs = "1",
%       OptimizerType = "2",
%       OptimizerArgs = "",
%       LossMethod = "2",
%       DistributedSystemType = "0",
%       DistributedSystemArg = "",
 
<|MERGE_RESOLUTION|>--- conflicted
+++ resolved
@@ -266,34 +266,28 @@
                                                  {NumOfSamples,LastLayerSizeInt+FirstLayerSizeInt, 1}
             end,
       ErlDataTensor = generate_nerltensor(float, DimX, DimY, DimZ),
-<<<<<<< HEAD
-      nerlNIF:nerltensor_conversion({ErlDataTensor,erl_float},float).  %TODO
-=======
       %% TODO Call to split_erl_tensor(ErlNerlTensor , NumOfFeatures , NumOfLabels) in nerlTensor.erl to split labels from data
       nerlNIF:nerltensor_conversion({ErlDataTensor,erl_float},float).  
->>>>>>> 9b25ff49
 
 nerlworker_test([], _Performance) -> _Performance;
 nerlworker_test([CurrentModel | Tail], Performance) -> 
      {ModelId,ModelType,LayersSizes, LayersTypes, LayersFunctionalityCodes,
       LearningRate, Epochs, OptimizerType, OptimizerArgs,
       LossMethod, DistributedSystemType, DistributedSystemArg} = CurrentModel,
+      nerltest_print("before test_nerlworker_nif"),
       nerlNIF:test_nerlworker_nif(ModelId,ModelType,LayersSizes, LayersTypes, 
       LayersFunctionalityCodes, LearningRate, Epochs, OptimizerType, 
       OptimizerArgs, LossMethod, DistributedSystemType, DistributedSystemArg),
-      NumOfSamples = 3,
+      NumOfSamples = 7000,
+      nerltest_print("before generate_nerltensor"),
       {DataTensorEncoded, Type} = nerlworker_test_generate_data(LayersSizes, LayersTypes, NumOfSamples),
       DataTensorEncodedDecoded = nerlNIF:nerltensor_conversion({DataTensorEncoded, float}, erl_float),
-
-      nerltest_print(nerl:string_format("ModelId : ~p  Type: ~p DataTensorEncodedDecoded:~p ",[ModelId,Type,DataTensorEncodedDecoded])),
+     % nerltest_print(nerl:string_format("ModelId : ~p  Type: ~p DataTensorEncodedDecoded:~p ",[ModelId,Type,DataTensorEncodedDecoded])),
       nerlNIF:train_nif(ModelId,DataTensorEncoded,Type), % ask Guy about receiver block
       %block receive to get loss values from worker
       nerltest_print("after train_nif"),
-<<<<<<< HEAD
-=======
       % TODO remove labels from generated data
       % TODO Ori - implement predict
->>>>>>> 9b25ff49
       nerlNIF:remove_nerlworker_nif(ModelId),
       nerlworker_test(Tail, Performance).
 
