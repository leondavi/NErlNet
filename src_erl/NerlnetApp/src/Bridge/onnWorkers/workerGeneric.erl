--- conflicted
+++ resolved
@@ -36,8 +36,7 @@
 start_link(ARGS) ->
   %{ok,Pid} = gen_statem:start_link({local, element(1, ARGS)}, ?MODULE, ARGS, []),   %% name this machine by unique name
   {ok,Pid} = gen_statem:start_link(?MODULE, ARGS, []),
-  W2W_Pid = get(w2wcom_pid),
-  {Pid , W2W_Pid}.
+  Pid.
 
 %%%===================================================================
 %%% gen_statem callbacks
@@ -51,11 +50,7 @@
   nerl_tools:setup_logger(?MODULE),
   {ModelID , ModelType , ModelArgs , LayersSizes, LayersTypes, LayersFunctionalityCodes, LearningRate , Epochs, 
   OptimizerType, OptimizerArgs , LossMethod , DistributedSystemType , DistributedSystemArgs} = WorkerArgs,
-<<<<<<< HEAD
-  GenWorkerEts = ets:new(generic_worker,[set]),
-=======
   GenWorkerEts = ets:new(generic_worker,[set, public]),
->>>>>>> 359f5ef1
   put(generic_worker_ets, GenWorkerEts),
   put(client_pid, ClientPid),
   put(worker_stats_ets , WorkerStatsEts),
@@ -76,17 +71,10 @@
   ets:insert(GenWorkerEts,{optimizer_args, OptimizerArgs}),
   ets:insert(GenWorkerEts,{distributed_system_args, DistributedSystemArgs}),
   ets:insert(GenWorkerEts,{distributed_system_type, DistributedSystemType}),
-<<<<<<< HEAD
-  ets:insert(GenWorkerEts,{controller_message_q, []}), %% empty Queue  TODO Deprecated
-  % Worker to Worker communication module - this is a gen_server
-  W2wComPid = w2wCom:start_link({WorkerName, ClientPid}),
-  put(w2wcom_pid, W2wComPid),
-=======
   ets:insert(GenWorkerEts,{controller_message_q, []}), %% TODO Deprecated
   ets:insert(GenWorkerEts,{handshake_done, false}),
   % Worker to Worker communication module - this is a gen_server
 
->>>>>>> 359f5ef1
 
   Res = nerlNIF:new_nerlworker_nif(ModelID , ModelType, ModelArgs, LayersSizes, LayersTypes, LayersFunctionalityCodes, LearningRate, Epochs, OptimizerType,
                                 OptimizerArgs, LossMethod , DistributedSystemType , DistributedSystemArgs),
@@ -180,11 +168,7 @@
 wait(cast, {loss, {LossTensor, LossTensorType} , TrainTime , BatchID , SourceName}, State = #workerGeneric_state{myName = MyName, nextState = NextState, modelID=_ModelID, distributedBehaviorFunc = DistributedBehaviorFunc}) ->
   BatchTimeStamp = erlang:system_time(nanosecond),
   gen_statem:cast(get(client_pid),{loss, MyName, SourceName ,{LossTensor, LossTensorType} , TrainTime , BatchID , BatchTimeStamp}),
-<<<<<<< HEAD
-  DistributedBehaviorFunc(post_train, {get(generic_worker_ets),DistributedWorkerData}), %% Change to W2WComm
-=======
   DistributedBehaviorFunc(post_train, {get(generic_worker_ets),[]}), %% First call sends empty list , then it will be updated by the federated server and clients
->>>>>>> 359f5ef1
   {next_state, NextState, State};
 
 wait(cast, {predictRes, PredNerlTensor, PredNerlTensorType, TimeNif, BatchID , SourceName}, State = #workerGeneric_state{myName = MyName, nextState = NextState, distributedBehaviorFunc = DistributedBehaviorFunc, distributedWorkerData = DistributedWorkerData}) ->
