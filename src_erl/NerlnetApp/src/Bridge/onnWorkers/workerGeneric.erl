-module(workerGeneric).
-include("workerDefinitions.hrl").
%%%-------------------------------------------------------------------
%%% @copyright (C) 2023, Nerlnet
%%% @doc
%%%
%%% @end
%%% Created : 07. May 2023 21:58
%%%-------------------------------------------------------------------
-import(nerlNIF,[decode_nif/2, nerltensor_binary_decode/2]).
-import(nerlNIF,[encode_nif/2, nerltensor_encode/5, nerltensor_conversion/2, get_all_binary_types/0]).
-import(nerlNIF,[erl_type_conversion/1]).
-import(w2wCom,[send_message/3, get_inbox_queue/1]).
-include("/usr/local/lib/nerlnet-lib/NErlNet/src_erl/NerlnetApp/src/nerl_tools.hrl").
-include("/usr/local/lib/nerlnet-lib/NErlNet/src_erl/NerlnetApp/src/Bridge/nerlTensor.hrl").

-behaviour(gen_statem).

%% API
-export([start_link/1]).
%% gen_statem callbacks
-export([init/1, format_status/2, state_name/3, handle_event/4, terminate/3,
  code_change/4, callback_mode/0]).
%% States functions
-export([idle/3, train/3, predict/3, wait/3, update/3]).

%% ackClient :: need to tell mainserver that worker is safe and going to new state after wait state 

%%%===================================================================
%%% API
%%%===================================================================

%% @doc Creates a gen_statem process which calls Module:init/1 to
%% initialize. To ensure a synchronized start-up procedure, this
%% function does not return until Module:init/1 has returned.
start_link(ARGS) ->
  %{ok,Pid} = gen_statem:start_link({local, element(1, ARGS)}, ?MODULE, ARGS, []),   %% name this machine by unique name
  {ok,Pid} = gen_statem:start_link(?MODULE, ARGS, []),
  W2W_Pid = get(w2wcom_pid),
  {Pid , W2W_Pid}.

%%%===================================================================
%%% gen_statem callbacks
%%%===================================================================

%% @private
%% @doc Whenever a gen_statem is started using gen_statem:start/[3,4] or
%% gen_statem:start_link/[3,4], this function is called by the new process to initialize.
%% distributedBehaviorFunc is the special behavior of the worker regrading the distributed system e.g. federated client/server
init({WorkerName , WorkerArgs , DistributedBehaviorFunc , DistributedWorkerData , ClientPid , WorkerStatsEts}) -> 
  nerl_tools:setup_logger(?MODULE),
  {ModelID , ModelType , ModelArgs , LayersSizes, LayersTypes, LayersFunctionalityCodes, LearningRate , Epochs, 
  OptimizerType, OptimizerArgs , LossMethod , DistributedSystemType , DistributedSystemArgs} = WorkerArgs,
  GenWorkerEts = ets:new(generic_worker,[set]),
  put(generic_worker_ets, GenWorkerEts),
  put(client_pid, ClientPid),
  put(worker_stats_ets , WorkerStatsEts),
  SourceBatchesEts = ets:new(source_batches,[set]),
  put(source_batches_ets, SourceBatchesEts),
  ets:insert(GenWorkerEts,{worker_name, WorkerName}),
  ets:insert(GenWorkerEts,{model_id, ModelID}),
  ets:insert(GenWorkerEts,{model_type, ModelType}),
  ets:insert(GenWorkerEts,{model_args, ModelArgs}),
  ets:insert(GenWorkerEts,{layers_types, LayersTypes}),
  ets:insert(GenWorkerEts,{layers_sizes, LayersSizes}),
  ets:insert(GenWorkerEts,{layers_functionality_codes, LayersFunctionalityCodes}),
  ets:insert(GenWorkerEts,{loss_method, LossMethod}),
  ets:insert(GenWorkerEts,{learning_rate, LearningRate}),
  ets:insert(GenWorkerEts,{epochs, Epochs}),
  ets:insert(GenWorkerEts,{optimizer, OptimizerType}),
  ets:insert(GenWorkerEts,{optimizer_args, OptimizerArgs}),
  ets:insert(GenWorkerEts,{distributed_system_args, DistributedSystemArgs}),
  ets:insert(GenWorkerEts,{distributed_system_type, DistributedSystemType}),
  ets:insert(GenWorkerEts,{controller_message_q, []}), %% empty Queue  TODO Deprecated
  % Worker to Worker communication module - this is a gen_server
  W2wComPid = w2wCom:start_link({WorkerName, ClientPid}),
  put(w2wcom_pid, W2wComPid),

  Res = nerlNIF:new_nerlworker_nif(ModelID , ModelType, ModelArgs, LayersSizes, LayersTypes, LayersFunctionalityCodes, LearningRate, Epochs, OptimizerType,
                                OptimizerArgs, LossMethod , DistributedSystemType , DistributedSystemArgs),
  DistributedBehaviorFunc(init,{GenWorkerEts, DistributedWorkerData}),

  if 
    Res == ok -> nif_created_successfully;
    true -> nif_failed_to_create,
            ?LOG_ERROR("Failed to create worker ~p\n",[WorkerName]),
            exit(nif_failed_to_create)
  end,

  {ok, idle, #workerGeneric_state{myName = WorkerName , modelID = ModelID , distributedBehaviorFunc = DistributedBehaviorFunc , distributedWorkerData = DistributedWorkerData}}.

%% @private
%% @doc This function is called by a gen_statem when it needs to find out
%% the callback mode of the callback module.
callback_mode() ->
  state_functions.

%% @private
%% @doc Called (1) whenever sys:get_status/1,2 is called by gen_statem or
%% (2) when gen_statem terminates abnormally.
%% This callback is optional.
format_status(_Opt, [_PDict, _StateName, _State]) ->
  Status = some_term,
  Status.

%% @private
%% @doc There should be one instance of this function for each possible
%% state name.  If callback_mode is state_functions, one of these
%% functions is called when gen_statem receives and event from
%% call/2, cast/2, or as a normal process message.
state_name(_EventType, _EventContent, State = #workerGeneric_state{}) ->
  NextStateName = next_state,
  {next_state, NextStateName, State}.

%% @private
%% @doc If callback_mode is handle_event_function, then whenever a
%% gen_statem receives an event from call/2, cast/2, or as a normal
%% process message, this function is called.
handle_event(_EventType, _EventContent, _StateName, State = #workerGeneric_state{}) ->
  NextStateName = the_next_state_name,
  {next_state, NextStateName, State}.

%% @private
%% @doc This function is called by a gen_statem when it is about to
%% terminate. It should be the opposite of Module:init/1 and do any
%% necessary cleaning up. When it returns, the gen_statem terminates with
%% Reason. The return value is ignored.
terminate(_Reason, _StateName, _State) ->
  ok.

%% @private
%% @doc Convert process state when code is changed
code_change(_OldVsn, StateName, State = #workerGeneric_state{}, _Extra) ->
  {ok, StateName, State}.

%%%===================================================================
%%% Internal functions
%%%===================================================================

%% State idle

%% Event from clientStatem
idle(cast, {pre_idle}, State = #workerGeneric_state{myName = _MyName,distributedBehaviorFunc = DistributedBehaviorFunc}) ->
  DistributedBehaviorFunc(pre_idle, {get(generic_worker_ets), empty}),
  {next_state, idle, State};

%% Event from clientStatem
idle(cast, {post_idle, From}, State = #workerGeneric_state{myName = _MyName,distributedBehaviorFunc = DistributedBehaviorFunc}) ->
  DistributedBehaviorFunc(post_idle, {get(generic_worker_ets), From}),
  {next_state, idle, State};

% Go from idle to train
idle(cast, {training}, State = #workerGeneric_state{myName = MyName}) ->
  worker_controller_empty_message_queue(),
  update_client_avilable_worker(MyName),
  {next_state, train, State#workerGeneric_state{lastPhase = train}};

% Go from idle to predict
idle(cast, {predict}, State = #workerGeneric_state{myName = MyName}) ->
  worker_controller_empty_message_queue(),
  update_client_avilable_worker(MyName),
  {next_state, predict, State#workerGeneric_state{lastPhase = predict}};

idle(cast, _Param, State) ->
  % io:fwrite("Same state idle, command: ~p\n",[Param]),
  {next_state, idle, State}.

%% Waiting for receiving results or loss function
%% Got nan or inf from loss function - Error, loss function too big for double
wait(cast, {loss, nan , TrainTime , BatchID , SourceName}, State = #workerGeneric_state{myName = MyName, nextState = NextState}) ->
  stats:increment_by_value(get(worker_stats_ets), nan_loss_count, 1),
  gen_statem:cast(get(client_pid),{loss, MyName , SourceName ,nan , TrainTime ,BatchID}),
  {next_state, NextState, State};


wait(cast, {loss, {LossTensor, LossTensorType} , TrainTime , BatchID , SourceName}, State = #workerGeneric_state{myName = MyName, nextState = NextState, modelID=_ModelID, distributedBehaviorFunc = DistributedBehaviorFunc, distributedWorkerData = DistributedWorkerData}) ->
  BatchTimeStamp = erlang:system_time(nanosecond),
  gen_statem:cast(get(client_pid),{loss, MyName, SourceName ,{LossTensor, LossTensorType} , TrainTime , BatchID , BatchTimeStamp}),
<<<<<<< HEAD
  ToUpdate = DistributedBehaviorFunc(post_train, {get(generic_worker_ets),DistributedWorkerData}), %% Change to W2WComm
  if  ToUpdate -> {next_state, update, State#workerGeneric_state{nextState=NextState}};
      true ->     {next_state, NextState, State}
  end;
=======
  DistributedBehaviorFunc(post_train, {get(generic_worker_ets),DistributedWorkerData}), %% Change to W2WComm
  {next_state, NextState, State};
>>>>>>> d01c874e

wait(cast, {predictRes, PredNerlTensor, PredNerlTensorType, TimeNif, BatchID , SourceName}, State = #workerGeneric_state{myName = MyName, nextState = NextState, distributedBehaviorFunc = DistributedBehaviorFunc, distributedWorkerData = DistributedWorkerData}) ->
  BatchTimeStamp = erlang:system_time(nanosecond),
  gen_statem:cast(get(client_pid),{predictRes,MyName, SourceName, {PredNerlTensor, PredNerlTensorType}, TimeNif , BatchID , BatchTimeStamp}), 
  Update = DistributedBehaviorFunc(post_predict, {get(generic_worker_ets),DistributedWorkerData}),
  if Update -> 
    {next_state, update, State#workerGeneric_state{nextState=NextState}};
  true ->
    {next_state, NextState, State}
  end;

wait(cast, {idle}, State) ->
  %logger:notice("Waiting, next state - idle"),
  {next_state, wait, State#workerGeneric_state{nextState = idle}};

wait(cast, {training}, State) ->
  %logger:notice("Waiting, next state - train"),
  % gen_statem:cast(ClientPid,{stateChange,WorkerName}),
  {next_state, wait, State#workerGeneric_state{nextState = train}};

wait(cast, {predict}, State) ->
  %logger:notice("Waiting, next state - predict"),
  {next_state, wait, State#workerGeneric_state{nextState = predict}};

%% Worker in wait can't treat incoming message 
wait(cast, _BatchData , State = #workerGeneric_state{lastPhase = LastPhase}) ->
  case LastPhase of
    train -> 
      ets:update_counter(get(worker_stats_ets), batches_dropped_train , 1);
    predict -> 
      ets:update_counter(get(worker_stats_ets), batches_dropped_predict , 1)
  end,
  {next_state, wait, State};

wait(cast, Data, State) ->
  % logger:notice("worker ~p in wait cant treat message: ~p\n",[ets:lookup_element(get(generic_worker_ets), worker_name, ?ETS_KEYVAL_VAL_IDX), Data]),
  worker_controller_message_queue(Data),
  {keep_state, State}.


%% State train
train(cast, {sample, BatchID ,{<<>>, _Type}}, State) ->
  ?LOG_WARNING("Empty sample received , batch id: ~p",[BatchID]),
  WorkerStatsEts = get(worker_stats_ets),
  stats:increment_by_value(WorkerStatsEts , empty_batches , 1),
  {next_state, train, State#workerGeneric_state{nextState = train , currentBatchID = BatchID}};
  
%% Change SampleListTrain to NerlTensor
train(cast, {sample, SourceName ,BatchID ,{NerlTensorOfSamples, NerlTensorType}}, State = #workerGeneric_state{modelID = ModelId, distributedBehaviorFunc = DistributedBehaviorFunc, distributedWorkerData = DistributedWorkerData}) ->
    % NerlTensor = nerltensor_conversion({NerlTensorOfSamples, Type}, erl_float),
    MyPid = self(),
    NewWorkerData = DistributedBehaviorFunc(pre_train, {get(generic_worker_ets),DistributedWorkerData}),
    WorkersStatsEts = get(worker_stats_ets),
    stats:increment_by_value(WorkersStatsEts , batches_received_train , 1),
    _Pid = spawn(fun()-> nerlNIF:call_to_train(ModelId , {NerlTensorOfSamples, NerlTensorType} ,MyPid , BatchID , SourceName) end),
    {next_state, wait, State#workerGeneric_state{nextState = train, distributedWorkerData = NewWorkerData , currentBatchID = BatchID}};
  
%% TODO: implement send model and weights by demand (Tensor / XML)
train(cast, {set_weights,Ret_weights_list}, State = #workerGeneric_state{modelID = ModelId}) ->
  %% Set weights
  %io:format("####sending new weights to workers####~n"),
  nerlNIF:call_to_set_weights(ModelId, Ret_weights_list), %% TODO wrong usage
  %logger:notice("####end set weights train####~n"),
  {next_state, train, State};


train(cast, {idle}, State = #workerGeneric_state{myName = MyName , distributedBehaviorFunc = DistributedBehaviorFunc}) ->
  update_client_avilable_worker(MyName),
  DistributedBehaviorFunc(pre_idle, {get(generic_worker_ets), train}),
  {next_state, idle, State};

train(cast, Data, State) ->
  % logger:notice("worker ~p in wait cant treat message: ~p\n",[ets:lookup_element(get(generic_worker_ets), worker_name, ?ETS_KEYVAL_VAL_IDX), Data]),
  worker_controller_message_queue(Data),
  {keep_state, State}.

%% State predict
predict(cast, {sample,_CSVname, BatchID, {<<>>, _Type}}, State) ->
  ?LOG_WARNING("Received empty tensor , batch id: ~p",[BatchID]),
  WorkersStatsEts = get(worker_stats_ets),
  stats:increment_bad_messages(WorkersStatsEts),
  {next_state, predict, State#workerGeneric_state{nextState = predict , currentBatchID = BatchID}};

% send predict sample to worker
predict(cast, {sample , SourceName , BatchID , {PredictBatchTensor, Type}}, State = #workerGeneric_state{modelID = ModelId, distributedBehaviorFunc = DistributedBehaviorFunc, distributedWorkerData = DistributedWorkerData}) ->
    CurrPID = self(),
    DistributedBehaviorFunc(pre_predict, {get(generic_worker_ets),DistributedWorkerData}),
    WorkersStatsEts = get(worker_stats_ets),
    stats:increment_by_value(WorkersStatsEts , batches_received_predict , 1),
    %% io:format("Pred Tensor: ~p~n",[nerlNIF:nerltensor_conversion({PredictBatchTensor , Type} , nerlNIF:erl_type_conversion(Type))]),
    _Pid = spawn(fun()-> nerlNIF:call_to_predict(ModelId , {PredictBatchTensor, Type} , CurrPID , BatchID, SourceName) end),
    {next_state, wait, State#workerGeneric_state{nextState = predict , currentBatchID = BatchID}};

predict(cast, {idle}, State = #workerGeneric_state{myName = MyName , distributedBehaviorFunc = DistributedBehaviorFunc}) ->
  update_client_avilable_worker(MyName),
  DistributedBehaviorFunc(pre_idle, {get(generic_worker_ets), predict}),
  {next_state, idle, State};

predict(cast, Data, State) ->
  worker_controller_message_queue(Data),
  {next_state, predict, State}.

%% Updates the client that worker is available
update_client_avilable_worker(MyName) -> 
  gen_statem:cast(get(client_pid),{stateChange,MyName}).

worker_controller_message_queue(ReceiveData) ->
    Queue = ets:lookup_element(get(generic_worker_ets), controller_message_q, ?ETS_KEYVAL_VAL_IDX),
    ets:update_element(get(generic_worker_ets), controller_message_q, {?ETS_KEYVAL_VAL_IDX , Queue++[ReceiveData]}).

worker_controller_empty_message_queue() ->
    ets:update_element(get(generic_worker_ets), controller_message_q, {?ETS_KEYVAL_VAL_IDX , []}).<|MERGE_RESOLUTION|>--- conflicted
+++ resolved
@@ -176,15 +176,8 @@
 wait(cast, {loss, {LossTensor, LossTensorType} , TrainTime , BatchID , SourceName}, State = #workerGeneric_state{myName = MyName, nextState = NextState, modelID=_ModelID, distributedBehaviorFunc = DistributedBehaviorFunc, distributedWorkerData = DistributedWorkerData}) ->
   BatchTimeStamp = erlang:system_time(nanosecond),
   gen_statem:cast(get(client_pid),{loss, MyName, SourceName ,{LossTensor, LossTensorType} , TrainTime , BatchID , BatchTimeStamp}),
-<<<<<<< HEAD
-  ToUpdate = DistributedBehaviorFunc(post_train, {get(generic_worker_ets),DistributedWorkerData}), %% Change to W2WComm
-  if  ToUpdate -> {next_state, update, State#workerGeneric_state{nextState=NextState}};
-      true ->     {next_state, NextState, State}
-  end;
-=======
   DistributedBehaviorFunc(post_train, {get(generic_worker_ets),DistributedWorkerData}), %% Change to W2WComm
   {next_state, NextState, State};
->>>>>>> d01c874e
 
 wait(cast, {predictRes, PredNerlTensor, PredNerlTensorType, TimeNif, BatchID , SourceName}, State = #workerGeneric_state{myName = MyName, nextState = NextState, distributedBehaviorFunc = DistributedBehaviorFunc, distributedWorkerData = DistributedWorkerData}) ->
   BatchTimeStamp = erlang:system_time(nanosecond),
