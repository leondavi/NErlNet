--- conflicted
+++ resolved
@@ -6,7 +6,6 @@
                                 _LayersTypes = "1,3,3,3",
                                 _LayersFunctionalityCodes = "1,6,6,6", % change scaler functionality to 6 to check exception handling
                                 _LearningRate = "0.01",
-<<<<<<< HEAD
                                 _Epochs = "50",
                                 _OptimizerType = "2",
                                 _OptimizerArgs = "",
@@ -15,29 +14,13 @@
                                 _DistributedSystemArg = ""} ).
 
 
--define(CNN_TESTING_NN,{        _ModelId  = erlang:unique_integer([positive]),
-                                _ModelType = "0",
-                                _LayersSizes = "28x28x1k5x5x1x6p0s1t1,28x28x6k2x2p0s2,14x14x6k4x4x6x12p0s1t0,32,10",
-                                _LayersTypes = "2,4,2,3,5",
-                                _LayersFunctionalityCodes = "6,2,6,6,4", % change scaler functionality to 6 to check exception handling
-                                _LearningRate = "0.01",
-                                _Epochs = "100",
-=======
-                                _Epochs = "5000",
->>>>>>> 121d3031
-                                _OptimizerType = "5",
-                                _OptimizerArgs = "",
-                                _LossMethod = "2",
-                                _DistributedSystemType = "0",
-                                _DistributedSystemArg = ""} ).
-
 -define(CNN_TESTING_NN,{        _ModelIdCNN  = erlang:unique_integer([positive]),
                                 _ModelTypeCNN = "0",
-                                _LayersSizesCNN = "7x7x1k5x5p2s1,9,9,9",
-                                _LayersTypesCNN = "2,3,3,3",
-                                _LayersFunctionalityCodesCNN = "1,6,11,11", % change scaler functionality to 6 to check exception handling
-                                _LearningRate = "0.01",
-                                _EpochsCNN = "50",
+                                _LayersSizesCNN = "28x28x1k5x5x1x6p0s1t1,28x28x6k2x2p0s2,14x14x6k4x4x6x12p0s1t0,32,10",
+                                _LayersTypesCNN = "2,4,2,3,5",
+                                _LayersFunctionalityCodesCNN = "6,2,6,6,4", % change scaler functionality to 6 to check exception handling
+                                _LearningRateCNN = "0.01",
+                                _EpochsCNN = "100",
                                 _OptimizerTypeCNN = "5",
                                 _OptimizerArgsCNN = "",
                                 _LossMethodCNN = "2",
