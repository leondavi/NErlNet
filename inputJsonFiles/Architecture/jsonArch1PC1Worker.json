{
  "NerlNetSettings": [
  {
    "frequency": "1",

    "batchSize": "20"

  }
  ],
  "devices": [
    {
<<<<<<< HEAD
      "host": "10.0.2.15",
=======
      "host": "192.168.115.128",
>>>>>>> 6eb65c5e
      "entities": "mainServer,c1,s1,r1"
    }
  ],
  "serverAPI": [
    {
      "host": "127.0.0.1",
      "port": "8095",
      "args": ""
    }
  ],
  "mainServer": [
    {
<<<<<<< HEAD
      "host": "10.0.2.15",
=======
      "host": "192.168.115.128",
>>>>>>> 6eb65c5e
      "port": "8080",
      "args": ""
    }
  ],
  "workers": [
    {
      "name": "w1",
      "modelId": "0",
      "modelType": "1",
      "_comment0": "NoScaling = 1 , MinimumMaximum = 2 , MeanStandardDeviation = 3 , StandardDeviation = 4 , Logarithm = 5",
      "scalingMethod": "0",
      "_comment1": "todo TODO TODO TODO",
      "layerTypesList": "[7,1,1,1,3,3,3,3,3,3]",
      "layersSizes": "[4,1,1,16,8,4,1]",
      "_comment2": "Activation functions explain: Threshold = 1, SymmetricThreshold = 2 ,Logistic = 3 ,HyperbolicTangent = 4 ,Linear = 5 ,RectifiedLinear = 6 ,ExponentialLinear = 7 ,ScaledExponentialLinear = 8 ,SoftPlus = 9 ,SoftSign = 10 ,HardSigmoid = 11",
      "layersActivationFunctions":"[7,1,1,11,11,11,11,11,6,6]",
      "federatedMode": "0",
      "countLimit": "10",
      "_comment3": "OptimizerExplain: 0- NONE, 1- SGD, 2- MINI_BATCH_SGD, 3- MOMENTUM, 4- NAG, 5- ADAGRAD, 6- ADAM",
      "lossMethod": "6",
      "_comment4": "SUM_SQUARED_ERROR = 1, MSE = 2 /* MSE - Mean Squared Error */, E_LOSS_METHOD_NSE = 3 /* NSE - Normalized Squared Error */, MINKOWSKI_ERROR = 4, WSE = 5 /* WSE - Weighted Squared Error */, CEE = 6 /* CEE - Cross Entropy Error */",
      "learningRate": "0.000001",
      "_comment5": "TODOTODO explain learningRate",
      "optimizer":"6",
      "features": "128",
      "labels": "1"
    }
  ],
  "clients": [
    {
      "name": "c1",
      "port": "8081",
      "workers": "w1",
      "federated": "f1"
    }
  ],
  "federated": [
    {
      "name": "f1",
      "port": "8083",
      "workers": "w1",
      "counterLimit": "1"
    }
  ],
  "sources": [
    {
      "name": "s1",
      "port": "8091",
      "method": "1",
      "COMMENTS": "method allowed: '1': sends each exapme to all clients listed, '2': round robin between all clients"
    }
  ],
 "routers": [
    {
      "name": "r1",
<<<<<<< HEAD
      "host": "10.0.2.15",
=======
      "host": "192.168.115.128",
>>>>>>> 6eb65c5e
      "port": "8084"
    }
  ]
}
<|MERGE_RESOLUTION|>--- conflicted
+++ resolved
@@ -1,97 +1,91 @@
-{
-  "NerlNetSettings": [
-  {
-    "frequency": "1",
-
-    "batchSize": "20"
-
-  }
-  ],
-  "devices": [
-    {
-<<<<<<< HEAD
-      "host": "10.0.2.15",
-=======
-      "host": "192.168.115.128",
->>>>>>> 6eb65c5e
-      "entities": "mainServer,c1,s1,r1"
-    }
-  ],
-  "serverAPI": [
-    {
-      "host": "127.0.0.1",
-      "port": "8095",
-      "args": ""
-    }
-  ],
-  "mainServer": [
-    {
-<<<<<<< HEAD
-      "host": "10.0.2.15",
-=======
-      "host": "192.168.115.128",
->>>>>>> 6eb65c5e
-      "port": "8080",
-      "args": ""
-    }
-  ],
-  "workers": [
-    {
-      "name": "w1",
-      "modelId": "0",
-      "modelType": "1",
-      "_comment0": "NoScaling = 1 , MinimumMaximum = 2 , MeanStandardDeviation = 3 , StandardDeviation = 4 , Logarithm = 5",
-      "scalingMethod": "0",
-      "_comment1": "todo TODO TODO TODO",
-      "layerTypesList": "[7,1,1,1,3,3,3,3,3,3]",
-      "layersSizes": "[4,1,1,16,8,4,1]",
-      "_comment2": "Activation functions explain: Threshold = 1, SymmetricThreshold = 2 ,Logistic = 3 ,HyperbolicTangent = 4 ,Linear = 5 ,RectifiedLinear = 6 ,ExponentialLinear = 7 ,ScaledExponentialLinear = 8 ,SoftPlus = 9 ,SoftSign = 10 ,HardSigmoid = 11",
-      "layersActivationFunctions":"[7,1,1,11,11,11,11,11,6,6]",
-      "federatedMode": "0",
-      "countLimit": "10",
-      "_comment3": "OptimizerExplain: 0- NONE, 1- SGD, 2- MINI_BATCH_SGD, 3- MOMENTUM, 4- NAG, 5- ADAGRAD, 6- ADAM",
-      "lossMethod": "6",
-      "_comment4": "SUM_SQUARED_ERROR = 1, MSE = 2 /* MSE - Mean Squared Error */, E_LOSS_METHOD_NSE = 3 /* NSE - Normalized Squared Error */, MINKOWSKI_ERROR = 4, WSE = 5 /* WSE - Weighted Squared Error */, CEE = 6 /* CEE - Cross Entropy Error */",
-      "learningRate": "0.000001",
-      "_comment5": "TODOTODO explain learningRate",
-      "optimizer":"6",
-      "features": "128",
-      "labels": "1"
-    }
-  ],
-  "clients": [
-    {
-      "name": "c1",
-      "port": "8081",
-      "workers": "w1",
-      "federated": "f1"
-    }
-  ],
-  "federated": [
-    {
-      "name": "f1",
-      "port": "8083",
-      "workers": "w1",
-      "counterLimit": "1"
-    }
-  ],
-  "sources": [
-    {
-      "name": "s1",
-      "port": "8091",
-      "method": "1",
-      "COMMENTS": "method allowed: '1': sends each exapme to all clients listed, '2': round robin between all clients"
-    }
-  ],
- "routers": [
-    {
-      "name": "r1",
-<<<<<<< HEAD
-      "host": "10.0.2.15",
-=======
-      "host": "192.168.115.128",
->>>>>>> 6eb65c5e
-      "port": "8084"
-    }
-  ]
-}
+{
+  "NerlNetSettings": [
+  {
+    "frequency": "1",
+
+    "batchSize": "20"
+
+  }
+  ],
+  "devices": [
+    {
+
+      "host": "192.168.115.128",
+
+      "entities": "mainServer,c1,s1,r1"
+    }
+  ],
+  "serverAPI": [
+    {
+      "host": "127.0.0.1",
+      "port": "8095",
+      "args": ""
+    }
+  ],
+  "mainServer": [
+    {
+
+      "host": "192.168.115.128",
+
+      "port": "8080",
+      "args": ""
+    }
+  ],
+  "workers": [
+    {
+      "name": "w1",
+      "modelId": "0",
+      "modelType": "1",
+      "_comment0": "NoScaling = 1 , MinimumMaximum = 2 , MeanStandardDeviation = 3 , StandardDeviation = 4 , Logarithm = 5",
+      "scalingMethod": "0",
+      "_comment1": "todo TODO TODO TODO",
+      "layerTypesList": "[7,1,1,1,3,3,3,3,3,3]",
+      "layersSizes": "[4,1,1,16,8,4,1]",
+      "_comment2": "Activation functions explain: Threshold = 1, SymmetricThreshold = 2 ,Logistic = 3 ,HyperbolicTangent = 4 ,Linear = 5 ,RectifiedLinear = 6 ,ExponentialLinear = 7 ,ScaledExponentialLinear = 8 ,SoftPlus = 9 ,SoftSign = 10 ,HardSigmoid = 11",
+      "layersActivationFunctions":"[7,1,1,11,11,11,11,11,6,6]",
+      "federatedMode": "0",
+      "countLimit": "10",
+      "_comment3": "OptimizerExplain: 0- NONE, 1- SGD, 2- MINI_BATCH_SGD, 3- MOMENTUM, 4- NAG, 5- ADAGRAD, 6- ADAM",
+      "lossMethod": "6",
+      "_comment4": "SUM_SQUARED_ERROR = 1, MSE = 2 /* MSE - Mean Squared Error */, E_LOSS_METHOD_NSE = 3 /* NSE - Normalized Squared Error */, MINKOWSKI_ERROR = 4, WSE = 5 /* WSE - Weighted Squared Error */, CEE = 6 /* CEE - Cross Entropy Error */",
+      "learningRate": "0.000001",
+      "_comment5": "TODOTODO explain learningRate",
+      "optimizer":"6",
+      "features": "128",
+      "labels": "1"
+    }
+  ],
+  "clients": [
+    {
+      "name": "c1",
+      "port": "8081",
+      "workers": "w1",
+      "federated": "f1"
+    }
+  ],
+  "federated": [
+    {
+      "name": "f1",
+      "port": "8083",
+      "workers": "w1",
+      "counterLimit": "1"
+    }
+  ],
+  "sources": [
+    {
+      "name": "s1",
+      "port": "8091",
+      "method": "1",
+      "COMMENTS": "method allowed: '1': sends each exapme to all clients listed, '2': round robin between all clients"
+    }
+  ],
+ "routers": [
+    {
+      "name": "r1",
+
+      "host": "192.168.115.128",
+
+      "port": "8084"
+    }
+  ]
+}