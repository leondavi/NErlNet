--- conflicted
+++ resolved
@@ -1,87 +1,85 @@
-{
-  "NerlNetSettings": [
-  {
-    "frequency": "50",
-<<<<<<< HEAD
-    "batchSize": "2"
-=======
-    "batchSize": "100"
->>>>>>> 5ff2a2db
-  }
-  ],
-  "devices": [
-    {
-      "host": "127.0.0.1",
-      "entities": "mainServer,c1,s1,r1"
-    }
-  ],
-  "serverAPI": [
-    {
-      "host": "127.0.0.1",
-      "port": "8095",
-      "args": ""
-    }
-  ],
-  "mainServer": [
-    {
-      "host": "127.0.0.1",
-      "port": "8080",
-      "args": ""
-    }
-  ],
-  "workers": [
-    {
-      "name": "w1",
-      "modelId": "0",
-      "modelType": "2",
-      "_comment0": "Model Type Explenation: TODOTODOTODO",
-      "scalingMethod": "1",
-      "_comment1": "Scaling Method Explenation: TODOTODOTODO",
-      "layerTypesList": "[2,1,1,3,3]",
-      "layersSizes": "[4,1,1,17,9,4,1]",
-      "_comment2": "Activation functions explain: Threshold = 1, SymmetricThreshold = 2 ,Logistic = 3 ,HyperbolicTangent = 4 ,Linear = 5 ,RectifiedLinear = 6 ,ExponentialLinear = 7 ,ScaledExponentialLinear = 8 ,SoftPlus = 9 ,SoftSign = 10 ,HardSigmoid = 11",
-      "layersActivationFunctions":"[3,1,1,11,11,11]",
-      "federatedMode": "0",
-      "countLimit": "10",
-      "_comment3": "OptimizerExplain: 0- NONE, 1- SGD, 2- MINI_BATCH_SGD, 3- MOMENTUM, 4- NAG, 5- ADAGRAD, 6- ADAM",
-      "lossMethod": "2",
-      "_comment4": "TODOTODO explain methods",
-      "learningRate": "0.001",
-      "_comment5": "TODOTODO explain learningRate",
-      "optimizer":"6",
-      "features": "128",
-      "labels": "1"
-    }
-  ],
-  "clients": [
-    {
-      "name": "c1",
-      "port": "8081",
-      "workers": "w1",
-      "federated": "f1"
-    }
-  ],
-  "federated": [
-    {
-      "name": "f1",
-      "port": "8083",
-      "workers": "w1",
-      "counterLimit": "1"
-    }
-  ],
-  "sources": [
-    {
-      "name": "s1",
-      "port": "8091",
-      "method": "1",
-      "COMMENTS": "method allowed: '1': sends each exapme to all clients listed, '2': round robin between all clients"
-    }
-  ],
- "routers": [
-    {
-      "name": "r1",
-      "host": "127.0.0.1",
-      "port": "8084"
-    }
-  ]
-}
+{
+  "NerlNetSettings": [
+  {
+    "frequency": "50",
+
+    "batchSize": "2"
+
+  }
+  ],
+  "devices": [
+    {
+      "host": "127.0.0.1",
+      "entities": "mainServer,c1,s1,r1"
+    }
+  ],
+  "serverAPI": [
+    {
+      "host": "127.0.0.1",
+      "port": "8095",
+      "args": ""
+    }
+  ],
+  "mainServer": [
+    {
+      "host": "127.0.0.1",
+      "port": "8080",
+      "args": ""
+    }
+  ],
+  "workers": [
+    {
+      "name": "w1",
+      "modelId": "0",
+      "modelType": "2",
+      "_comment0": "Model Type Explenation: TODOTODOTODO",
+      "scalingMethod": "1",
+      "_comment1": "Scaling Method Explenation: TODOTODOTODO",
+      "layerTypesList": "[2,1,1,3,3]",
+      "layersSizes": "[4,1,1,17,9,4,1]",
+      "_comment2": "Activation functions explain: Threshold = 1, SymmetricThreshold = 2 ,Logistic = 3 ,HyperbolicTangent = 4 ,Linear = 5 ,RectifiedLinear = 6 ,ExponentialLinear = 7 ,ScaledExponentialLinear = 8 ,SoftPlus = 9 ,SoftSign = 10 ,HardSigmoid = 11",
+      "layersActivationFunctions":"[3,1,1,11,11,11]",
+      "federatedMode": "0",
+      "countLimit": "10",
+      "_comment3": "OptimizerExplain: 0- NONE, 1- SGD, 2- MINI_BATCH_SGD, 3- MOMENTUM, 4- NAG, 5- ADAGRAD, 6- ADAM",
+      "lossMethod": "2",
+      "_comment4": "TODOTODO explain methods",
+      "learningRate": "0.001",
+      "_comment5": "TODOTODO explain learningRate",
+      "optimizer":"6",
+      "features": "128",
+      "labels": "1"
+    }
+  ],
+  "clients": [
+    {
+      "name": "c1",
+      "port": "8081",
+      "workers": "w1",
+      "federated": "f1"
+    }
+  ],
+  "federated": [
+    {
+      "name": "f1",
+      "port": "8083",
+      "workers": "w1",
+      "counterLimit": "1"
+    }
+  ],
+  "sources": [
+    {
+      "name": "s1",
+      "port": "8091",
+      "method": "1",
+      "COMMENTS": "method allowed: '1': sends each exapme to all clients listed, '2': round robin between all clients"
+    }
+  ],
+ "routers": [
+    {
+      "name": "r1",
+      "host": "127.0.0.1",
+      "port": "8084"
+    }
+  ]
+}