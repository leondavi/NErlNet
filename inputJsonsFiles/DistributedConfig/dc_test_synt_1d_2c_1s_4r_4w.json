{
    "nerlnetSettings": {
        "frequency": "200",
        "batchSize": "100"
    },
    "mainServer": {
        "port": "8081",
        "args": ""
    },
    "apiServer": {
        "port": "8082",
        "args": ""
    },
    "devices": [
        {
            "name": "pc1",
<<<<<<< HEAD
            "ipv4": "10.0.0.16",
=======
            "ipv4": "10.0.0.6",
>>>>>>> ade28796
            "entities": "c1,c2,r2,r1,r3,r4,s1,apiServer,mainServer"
        }
    ],
    "routers": [
        {
            "name": "r1",
            "port": "8086",
            "policy": "0"
        },
        {
            "name": "r2",
            "port": "8087",
            "policy": "0"
        },
        {
            "name": "r3",
            "port": "8088",
            "policy": "0"
        },
        {
            "name": "r4",
            "port": "8089",
            "policy": "0"
        }
    ],
    "sources": [
        {
            "name": "s1",
            "port": "8085",
            "frequency": "200",
            "policy": "0",
            "epochs": "1",
            "type": "0"
        }
    ],
    "clients": [
        {
            "name": "c1",
            "port": "8083",
            "workers": "w1,w2"
        },
        {
            "name": "c2",
            "port": "8084",
            "workers": "w3,w4"
        }
    ],
    "workers": [
        {
            "name": "w1",
            "model_sha": "d8df752e0a2e8f01de8f66e9cec941cdbc65d144ecf90ab7713e69d65e7e82aa"
        },
        {
            "name": "w2",
            "model_sha": "d8df752e0a2e8f01de8f66e9cec941cdbc65d144ecf90ab7713e69d65e7e82aa"
        },
        {
            "name": "w3",
            "model_sha": "d8df752e0a2e8f01de8f66e9cec941cdbc65d144ecf90ab7713e69d65e7e82aa"
        },
        {
            "name": "w4",
            "model_sha": "d8df752e0a2e8f01de8f66e9cec941cdbc65d144ecf90ab7713e69d65e7e82aa"
        }
    ],
    "model_sha": {
        "d8df752e0a2e8f01de8f66e9cec941cdbc65d144ecf90ab7713e69d65e7e82aa": {
            "modelType": "0",
            "_doc_modelType": " nn:0 | approximation:1 | classification:2 | forecasting:3 | image-classification:4 | text-classification:5 | text-generation:6 | auto-association:7 | autoencoder:8 | ae-classifier:9 |",
            "modelArgs": "",
            "layersSizes": "5,10,5,3",
            "_doc_layersSizes": "List of postive integers [L0, L1, ..., LN]",
            "layerTypesList": "1,3,3,3",
            "_doc_LayerTypes": " Default:0 | Scaling:1 | CNN:2 | Perceptron:3 | Pooling:4 | Probabilistic:5 | LSTM:6 | Reccurrent:7 | Unscaling:8 |",
            "layers_functions": "1,6,6,11",
            "_doc_layers_functions_activation": " Threshold:1 | Sign:2 | Logistic:3 | Tanh:4 | Linear:5 | ReLU:6 | eLU:7 | SeLU:8 | Soft-plus:9 | Soft-sign:10 | Hard-sigmoid:11 |",
            "_doc_layer_functions_pooling": " none:1 | Max:2 | Avg:3 |",
            "_doc_layer_functions_probabilistic": " Binary:1 | Logistic:2 | Competitive:3 | Softmax:4 |",
            "_doc_layer_functions_scaler": " none:1 | MinMax:2 | MeanStd:3 | STD:4 | Log:5 |",
            "lossMethod": "2",
            "_doc_lossMethod": " SSE:1 | MSE:2 | NSE:3 | MinkowskiE:4 | WSE:5 | CEE:6 |",
            "lr": "0.01",
            "_doc_lr": "Positve float",
            "epochs": "1",
            "_doc_epochs": "Positve Integer",
            "optimizer": "5",
            "_doc_optimizer": " GD:0 | CGD:1 | SGD:2 | QuasiNeuton:3 | LVM:4 | ADAM:5 |",
            "optimizerArgs": "",
            "_doc_optimizerArgs": "String",
            "infraType": "0",
            "_doc_infraType": " opennn:0 | wolfengine:1 |",
            "distributedSystemType": "0",
            "_doc_distributedSystemType": " none:0 | fedClientAvg:1 | fedServerAvg:2 |",
            "distributedSystemArgs": "",
            "_doc_distributedSystemArgs": "String",
            "distributedSystemToken": "none",
            "_doc_distributedSystemToken": "Token that associates distributed group of workers and parameter-server"
        }
    }
}<|MERGE_RESOLUTION|>--- conflicted
+++ resolved
@@ -14,11 +14,7 @@
     "devices": [
         {
             "name": "pc1",
-<<<<<<< HEAD
-            "ipv4": "10.0.0.16",
-=======
             "ipv4": "10.0.0.6",
->>>>>>> ade28796
             "entities": "c1,c2,r2,r1,r3,r4,s1,apiServer,mainServer"
         }
     ],
