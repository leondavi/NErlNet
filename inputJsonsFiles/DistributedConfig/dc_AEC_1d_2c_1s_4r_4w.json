{
    "nerlnetSettings": {
        "frequency": "300",
        "batchSize": "200"
    },
    "mainServer": {
        "port": "8081",
        "args": ""
    },
    "apiServer": {
        "port": "8082",
        "args": ""
    },
    "devices": [
        {
            "name": "pc1",
            "ipv4": "10.0.0.5",
            "entities": "c1,c2,r2,r1,r3,r4,s1,apiServer,mainServer"
        }
    ],
    "routers": [
        {
            "name": "r1",
            "port": "8086",
            "policy": "0"
        },
        {
            "name": "r2",
            "port": "8087",
            "policy": "0"
        },
        {
            "name": "r3",
            "port": "8088",
            "policy": "0"
        },
        {
            "name": "r4",
            "port": "8089",
            "policy": "0"
        }
    ],
    "sources": [
        {
            "name": "s1",
            "port": "8085",
            "frequency": "300",
            "policy": "0",
            "epochs": "10",
            "type": "0"
        }
    ],
    "clients": [
        {
            "name": "c1",
            "port": "8083",
            "workers": "w1,w2"
        },
        {
            "name": "c2",
            "port": "8084",
            "workers": "w3,w4"
        }
    ],
    "workers": [
        {
            "name": "w1",
            "model_sha": "d8df752e0a2e8f01de8f66e9cec941cdbc65d144ecf90ab7713e69d65e7e82aa"
        },
        {
            "name": "w2",
            "model_sha": "d8df752e0a2e8f01de8f66e9cec941cdbc65d144ecf90ab7713e69d65e7e82aa"
        },
        {
            "name": "w3",
            "model_sha": "d8df752e0a2e8f01de8f66e9cec941cdbc65d144ecf90ab7713e69d65e7e82aa"
        },
        {
            "name": "w4",
            "model_sha": "d8df752e0a2e8f01de8f66e9cec941cdbc65d144ecf90ab7713e69d65e7e82aa"
        }
    ],
    "model_sha": {
        "d8df752e0a2e8f01de8f66e9cec941cdbc65d144ecf90ab7713e69d65e7e82aa": {
            "modelType": "9",
            "_doc_modelType": " nn:0 | approximation:1 | classification:2 | forecasting:3 | image-classification:4 | text-classification:5 | text-generation:6 | auto-association:7 | autoencoder:8 | ae-classifier:9 |",
            "modelArgs": "",
            "layersSizes": "10,512,256,128,64,128,256,512,10",
            "_doc_layersSizes": "List of postive integers [L0, L1, ..., LN]",
<<<<<<< HEAD
            "layerTypesList": "1,3,3,3,3,3,3,3,3",
            "_doc_LayerTypes": " Default:0 | Scaling:1 | CNN:2 | Perceptron:3 | Pooling:4 | Probabilistic:5 | LSTM:6 | Reccurrent:7 | Unscaling:8 |",
            "layers_functions": "1,7,7,7,7,7,7,7,11",
=======
            "layerTypesList": "1,3,3,3,3,10",
            "_doc_LayerTypes": " Default:0 | Scaling:1 | CNN:2 | Perceptron:3 | Pooling:4 | Probabilistic:5 | LSTM:6 | Reccurrent:7 | Unscaling:8 | Flatten:9 | Bounding:10 |",
            "layers_functions": "1,6,6,6,6,1",
>>>>>>> d663453d
            "_doc_layers_functions_activation": " Threshold:1 | Sign:2 | Logistic:3 | Tanh:4 | Linear:5 | ReLU:6 | eLU:7 | SeLU:8 | Soft-plus:9 | Soft-sign:10 | Hard-sigmoid:11 |",
            "_doc_layer_functions_pooling": " none:1 | Max:2 | Avg:3 |",
            "_doc_layer_functions_probabilistic": " Binary:1 | Logistic:2 | Competitive:3 | Softmax:4 |",
            "_doc_layer_functions_scaler": " none:1 | MinMax:2 | MeanStd:3 | STD:4 | Log:5 |",
            "lossMethod": "2",
            "_doc_lossMethod": " SSE:1 | MSE:2 | NSE:3 | MinkowskiE:4 | WSE:5 | CEE:6 |",
            "lr": "0.0001",
            "_doc_lr": "Positve float",
            "epochs": "1",
            "_doc_epochs": "Positve Integer",
            "optimizer": "5",
            "_doc_optimizer": " GD:0 | CGD:1 | SGD:2 | QuasiNeuton:3 | LVM:4 | ADAM:5 |",
            "optimizerArgs": "",
            "_doc_optimizerArgs": "String",
            "infraType": "0",
            "_doc_infraType": " opennn:0 | wolfengine:1 |",
            "distributedSystemType": "0",
            "_doc_distributedSystemType": " none:0 | fedClientAvg:1 | fedServerAvg:2 |",
            "distributedSystemArgs": "",
            "_doc_distributedSystemArgs": "String",
            "distributedSystemToken": "none",
            "_doc_distributedSystemToken": "Token that associates distributed group of workers and parameter-server"
        }
    }
}<|MERGE_RESOLUTION|>--- conflicted
+++ resolved
@@ -87,15 +87,9 @@
             "modelArgs": "",
             "layersSizes": "10,512,256,128,64,128,256,512,10",
             "_doc_layersSizes": "List of postive integers [L0, L1, ..., LN]",
-<<<<<<< HEAD
-            "layerTypesList": "1,3,3,3,3,3,3,3,3",
+            "layerTypesList": "1,3,3,3,3,10",
             "_doc_LayerTypes": " Default:0 | Scaling:1 | CNN:2 | Perceptron:3 | Pooling:4 | Probabilistic:5 | LSTM:6 | Reccurrent:7 | Unscaling:8 |",
-            "layers_functions": "1,7,7,7,7,7,7,7,11",
-=======
-            "layerTypesList": "1,3,3,3,3,10",
-            "_doc_LayerTypes": " Default:0 | Scaling:1 | CNN:2 | Perceptron:3 | Pooling:4 | Probabilistic:5 | LSTM:6 | Reccurrent:7 | Unscaling:8 | Flatten:9 | Bounding:10 |",
             "layers_functions": "1,6,6,6,6,1",
->>>>>>> d663453d
             "_doc_layers_functions_activation": " Threshold:1 | Sign:2 | Logistic:3 | Tanh:4 | Linear:5 | ReLU:6 | eLU:7 | SeLU:8 | Soft-plus:9 | Soft-sign:10 | Hard-sigmoid:11 |",
             "_doc_layer_functions_pooling": " none:1 | Max:2 | Avg:3 |",
             "_doc_layer_functions_probabilistic": " Binary:1 | Logistic:2 | Competitive:3 | Softmax:4 |",
