#pragma once

#include <memory>
#include <unordered_map>
#include <Logger.h>
#include "utilities.h"
#include "worker_definitions_ag.h"

//TODO:i probably need to move NERLPLANNER_INPUT to utilities.h
#define NERLPLANNER_INPUT_KERNEL_CHAR 'k'
#define NERLPLANNER_INPUT_STRIDE_CHAR 's'
#define NERLPLANNER_SIZE_DIMENSION_SEP "x"
#define NERLPLANNER_INPUT_PADDING_CHAR 'p'



#define SIMPLE_PARSING -1
#define COMPLEX_PARSING -2


namespace nerlnet
{

typedef struct LayerSizingParams
{
//enum {KERNEL_SIZE = -1, PADDING_SIZE = -2,PADDING_SIZE_VALID = -3, STRIDE_SIZE = -4, POOLING_SIZE= -5};
enum {KERNEL_SIZE = -1, PADDING_SIZE = -2,STRIDE_SIZE = -3 ,POOLING_SIZE= -4};
 int dimx = 1;
 int dimy = 1;
 int dimz = 1; 
 std::vector<int> _ext_params; 

 int get_maxdim() { return (dimz > 1 ? 3 : dimy > 1 ? 2 : 1);} // return the maximum dimension of the param; 

 std::vector<int> get_ext_params(int param_type) { 
  std::vector<int> res;
  int i = 0;
  int param_extracted = false;
  int param_start = false;
  while (!param_extracted && i < _ext_params.size()){
    if(param_start){
        param_extracted = _ext_params[i]<0;
        if(!param_extracted){
            res.push_back(_ext_params[i]);
        }
    }
    if(_ext_params[i] == param_type){
            param_start = true;
    }
    i++;
 }
 if(!param_extracted){
     res.push_back(0);
     res.push_back(0);
 }
 return res;
 }
} LayerSizingParams_t;

template <class NerlWorkerType>
std::shared_ptr<NerlWorkerType> parse_model_params(std::string &model_type_str,std::string &learning_rate_str,std::string &epochs_str,
                                    std::string &optimizer_type_str,std::string &loss_method_str,std::string &distributed_system_type_str,
                                    std::string &layer_sizes_str,std::string &layer_types_str,std::string &layers_functionality_str,
                                    std::string &optimizer_args_str,std::string &distributed_system_args_str)
{
    int model_type = std::stoi(model_type_str);
    float learning_rate = std::stof(learning_rate_str);
    int epochs = std::stoi(epochs_str);
    int optimizer_type = std::stoi(optimizer_type_str);
    int loss_method = std::stoi(loss_method_str);
    int distributed_system_type = std::stoi(distributed_system_type_str);
    return std::make_shared<NerlWorkerType>(model_type, layer_sizes_str, layer_types_str, layers_functionality_str,learning_rate, epochs, optimizer_type, optimizer_args_str, loss_method, distributed_system_type, distributed_system_args_str);
}

static void parse_layer_sizes_str(std::string &layer_sizes_str, std::vector<int> &layers_types_vec, std::vector<LayerSizingParams_t> &out_layer_sizes_params)
{
    std::vector<std::string> layer_sizes_strs_vec = nerlnet_utilities::split_strings_by_comma(layer_sizes_str);
    out_layer_sizes_params.resize(layer_sizes_strs_vec.size()); 
    assert(layer_sizes_strs_vec.size() == out_layer_sizes_params.size());
    for (size_t i = 0; i < layer_sizes_strs_vec.size(); i++) //TODO
    {
        int layer_str_type = nerlnet_utilities::is_integer_number(layer_sizes_strs_vec[i]) ? SIMPLE_PARSING : COMPLEX_PARSING; 
            switch (layer_str_type)
                {
                    case SIMPLE_PARSING:
                        {
                            out_layer_sizes_params[i].dimx = std::stoi(layer_sizes_strs_vec[i]);
                            break;
                        }
                    case COMPLEX_PARSING:
                        {
<<<<<<< HEAD
=======
                                 

                                        // ...

>>>>>>> 9b25ff49
                            std::unordered_map<char, std::string> params;
                            std::regex rgx_dim("[0-9][^kspx]*");
                            std::smatch matches; //this matches variable is for the layer size
                            std::smatch param_match; // this matches variable is for the rest of the string
                            std::smatch dim_match; // this matches variable is for the dimensions
                            std::unordered_map<char, int> param_codes = {
                                {'k', -1},
                                {'p', -2},
                                {'s', -3}
                            };
                            std::string::const_iterator searchStartDim(layer_sizes_strs_vec[i].cbegin());
                            for (size_t k = 0; k < 3; k++){
                                 std::regex_search(searchStartDim, layer_sizes_strs_vec[i].cend(), dim_match, rgx_dim);
                                 if(k == 0){
                                        out_layer_sizes_params[i].dimx = std::stoi(dim_match[0]);
                                    }else if(k == 1){
                                        out_layer_sizes_params[i].dimy = std::stoi(dim_match[0]);
                                    }else{                               
                                        out_layer_sizes_params[i].dimz = std::stoi(dim_match[0]);
                                    }
                                 searchStartDim = dim_match.suffix().first;
                            }

                            std::regex rgx_rest("[ksp]([0-9]*x?[0-9]*)"); //search for k, s or p followed by a number and then x and then a number
                            std::string::const_iterator searchStart(layer_sizes_strs_vec[i].cbegin());
                            while (std::regex_search(searchStart, layer_sizes_strs_vec[i].cend(), param_match, rgx_rest))
                                {
                                    char param_char = param_match[0].str()[0]; //the first character of the match
                                    std::string dimensions_str = param_match[1].str();//the second part of the match (the dimensions)
                                    // Convert the parameter and dimensions to the desired format and add them to _ext_params
                                    out_layer_sizes_params[i]._ext_params.push_back(param_codes[param_char]);
                                    std::istringstream dimensions_stream(dimensions_str);
                                    std::string dimension;
                                    while (std::getline(dimensions_stream, dimension, 'x'))
                                    {
                                        out_layer_sizes_params[i]._ext_params.push_back(std::stoi(dimension));
                                    }
                                    if(dimensions_str.length() == 1) out_layer_sizes_params[i]._ext_params.push_back(std::stoi(dimension));
                                    searchStart = param_match.suffix().first;
                                }
                                     break;
                                }
                                default:
                                    LogError("Error parsing layer size string");
                                    break;
                    }
       }
    }
 } // Closing brace for namespace nerlnet
                // Closing brace for namespace nerlnet



                
  
            
  
    

    // "5x5k2x2p1x1s1", 5,5,KERNEL_SIZE_IDX,2,2,PADDING_SIZE_IDX,1,1,STRIDE_SIZE_IDX,1,1
    // "5k2p1", 5,KERNEL_SIZE_IDX,2,PADDING_SIZE_IDX,1  |
    // "8", 8

    // layer_starting_indexes


    // Options: 
    // 1. Create struct of vectors of int: 
    // 2. Represent in a 1D vector and using a second vector for layer start 
    // 3. Create class

//<|MERGE_RESOLUTION|>--- conflicted
+++ resolved
@@ -23,8 +23,7 @@
 
 typedef struct LayerSizingParams
 {
-//enum {KERNEL_SIZE = -1, PADDING_SIZE = -2,PADDING_SIZE_VALID = -3, STRIDE_SIZE = -4, POOLING_SIZE= -5};
-enum {KERNEL_SIZE = -1, PADDING_SIZE = -2,STRIDE_SIZE = -3 ,POOLING_SIZE= -4};
+enum {KERNEL_SIZE = -1, PADDING_SIZE = -2,STRIDE_SIZE = -3 ,POOLING_SIZE= -4 , IS_VALID = -5};
  int dimx = 1;
  int dimy = 1;
  int dimz = 1; 
@@ -89,22 +88,16 @@
                         }
                     case COMPLEX_PARSING:
                         {
-<<<<<<< HEAD
-=======
-                                 
-
-                                        // ...
-
->>>>>>> 9b25ff49
                             std::unordered_map<char, std::string> params;
-                            std::regex rgx_dim("[0-9][^kspx]*");
+                            std::regex rgx_dim("[0-9][^kstpx]*");
                             std::smatch matches; //this matches variable is for the layer size
                             std::smatch param_match; // this matches variable is for the rest of the string
                             std::smatch dim_match; // this matches variable is for the dimensions
                             std::unordered_map<char, int> param_codes = {
                                 {'k', -1},
                                 {'p', -2},
-                                {'s', -3}
+                                {'s', -3},
+                                {'t',-5}
                             };
                             std::string::const_iterator searchStartDim(layer_sizes_strs_vec[i].cbegin());
                             for (size_t k = 0; k < 3; k++){
@@ -118,22 +111,25 @@
                                     }
                                  searchStartDim = dim_match.suffix().first;
                             }
-
-                            std::regex rgx_rest("[ksp]([0-9]*x?[0-9]*)"); //search for k, s or p followed by a number and then x and then a number
+                            std::regex rgx_rest("[kspt]([0-9]*x?[0-9]*)*"); //search for k, s or p followed by a number and then x and then a number
                             std::string::const_iterator searchStart(layer_sizes_strs_vec[i].cbegin());
                             while (std::regex_search(searchStart, layer_sizes_strs_vec[i].cend(), param_match, rgx_rest))
                                 {
                                     char param_char = param_match[0].str()[0]; //the first character of the match
-                                    std::string dimensions_str = param_match[1].str();//the second part of the match (the dimensions)
+                                    std::string dimensions_str = param_match.str();//the second part of the match (the dimensions)
+                                    std::string dimensions_str_sub = dimensions_str.substr(1,-1);
                                     // Convert the parameter and dimensions to the desired format and add them to _ext_params
                                     out_layer_sizes_params[i]._ext_params.push_back(param_codes[param_char]);
-                                    std::istringstream dimensions_stream(dimensions_str);
+                                    std::istringstream dimensions_stream(dimensions_str_sub);
                                     std::string dimension;
                                     while (std::getline(dimensions_stream, dimension, 'x'))
                                     {
+                                      //  std::cout << "param_char: " << param_char << std::endl;
+                                       // std::cout << "dimension: " << dimension << std::endl;
+                                      //  std::cout << "std::stoi(dimension): " << std::stoi(dimension) << std::endl;
                                         out_layer_sizes_params[i]._ext_params.push_back(std::stoi(dimension));
                                     }
-                                    if(dimensions_str.length() == 1) out_layer_sizes_params[i]._ext_params.push_back(std::stoi(dimension));
+                                    if(dimensions_str_sub.length() == 1 && param_char!='t') out_layer_sizes_params[i]._ext_params.push_back(std::stoi(dimension));
                                     searchStart = param_match.suffix().first;
                                 }
                                      break;
