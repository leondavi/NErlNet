#pragma once

#include <memory>
#include <unordered_map>
#include <Logger.h>
#include "utilities.h"
#include "worker_definitions_ag.h"
//TODO:i probably need to move NERLPLANNER_INPUT to utilities.h
#define NERLPLANNER_INPUT_KERNEL_CHAR 'k'
#define NERLPLANNER_INPUT_STRIDE_CHAR 's'
#define NERLPLANNER_SIZE_DIMENSION_SEP "x"
#define NERLPLANNER_INPUT_PADDING_CHAR 'p'



#define SIMPLE_PARSING -1
#define COMPLEX_PARSING -2


namespace nerlnet
{

typedef struct LayerSizingParams
{
 enum {KERNEL_SIZE = -1, PADDING_SIZE = -2, STRIDE_SIZE = -3, POOLING_SIZE= -4};
 int dimx = 1;
 int dimy = 1;
 int dimz = 1; 
 std::vector<int> _ext_params; 

 std::vector<int> get_ext_params(int param_type) {
  std::vector<int> res;
  int i = 0;
  int param_extracted = false;
  int param_start = false;
  while (!param_extracted){
    if(param_start){
        param_extracted = _ext_params[i]<0;
        if(!param_extracted){
            res.push_back(_ext_params[i]);
        }
    }
    if(_ext_params[i] == param_type){
            param_start = true;
    }
    i++;
 } 
 return res;
 }
} LayerSizingParams_t;

template <class NerlWorkerType>
std::shared_ptr<NerlWorkerType> parse_model_params(std::string &model_type_str,std::string &learning_rate_str,std::string &epochs_str,
                                    std::string &optimizer_type_str,std::string &loss_method_str,std::string &distributed_system_type_str,
                                    std::string &layer_sizes_str,std::string &layer_types_str,std::string &layers_functionality_str,
                                    std::string &optimizer_args_str,std::string &distributed_system_args_str)
{
    int model_type = std::stoi(model_type_str);
    float learning_rate = std::stof(learning_rate_str);
    int epochs = std::stoi(epochs_str);
    int optimizer_type = std::stoi(optimizer_type_str);
    int loss_method = std::stoi(loss_method_str);
    int distributed_system_type = std::stoi(distributed_system_type_str);
    return std::make_shared<NerlWorkerType>(model_type, layer_sizes_str, layer_types_str, layers_functionality_str,learning_rate, epochs, optimizer_type, optimizer_args_str, loss_method, distributed_system_type, distributed_system_args_str);
}

static void parse_layer_sizes_str(std::string &layer_sizes_str, std::vector<int> &layers_types_vec, std::vector<LayerSizingParams_t> &out_layer_sizes_params)
{

    std::vector<std::string> layer_sizes_strs_vec = nerlnet_utilities::split_strings_by_comma(layer_sizes_str);
    out_layer_sizes_params.resize(layer_sizes_strs_vec.size()); 
    assert(layer_sizes_strs_vec.size() == out_layer_sizes_params.size());
    for (size_t i = 0; i < layer_sizes_strs_vec.size(); i++) //TODO
    {
        int layer_str_type = nerlnet_utilities::is_integer_number(layer_sizes_strs_vec[i]) ? SIMPLE_PARSING : COMPLEX_PARSING; 

<<<<<<< HEAD
        switch (layer_str_type)
        {
            case SIMPLE_PARSING:{
                out_layer_sizes_params[i].dimx = std::stoi(layer_sizes_strs_vec[i]); 
                break;
            }
           case COMPLEX_PARSING:{
                LogInfo("Complex parsing"); 
                //TODO: make sure to complete fill up the dimensions of Kernel and Padding even if they are not fully specified 
                //TODO: make sure to validate that it makes sense with the definition of convolution
                std::unordered_map<char, std::string> params;
                std::regex rgx("(\\d+)x(\\d+)(x(\\d+))?");
                std::smatch matches; //this matches variable is for the layer size
               

                if (std::regex_search(layer_sizes_strs_vec[i], matches, rgx)) {
                    out_layer_sizes_params[i].dimx = std::stoi(matches[1]); // dimx

                    out_layer_sizes_params[i].dimy = std::stoi(matches[2]); // dimy

                    if(matches[4].matched) { // if there is a third dimension
                        out_layer_sizes_params[i].dimz = std::stoi(matches[4]); // dimz
                    }
                }

                //now i want to crop the match of regex from the string
                layer_sizes_strs_vec[i] = std::regex_replace(layer_sizes_strs_vec[i], rgx, "");

                //now we deal with the rest of the string
                std::smatch param_match; // this matches variable is for the rest of the string
                std::regex rgx_rest("([ksp])(\\d+x\\d+(x\\d+)?)"); //search for k, s or p followed by a number and then x and then a number

                std::string::const_iterator searchStart(layer_sizes_strs_vec[i].cbegin()); 
                while (std::regex_search(searchStart, layer_sizes_strs_vec[i].cend(), param_match, rgx_rest))
                    {
                        char param = param_match[1].str()[0];
                        std::string dimensions = param_match[2].str();

                        // If the dimensions are 2D and we've seen a 3D dimension, expand to 3D
                        if (params[param].size() < dimensions.size())
                        {
                            params[param] = dimensions;
=======
                                switch (layer_str_type)
                                {
                                    case SIMPLE_PARSING:
                                    {
                                        out_layer_sizes_params[i].dimx = std::stoi(layer_sizes_strs_vec[i]);
                                        break;
                                    }
                                    case COMPLEX_PARSING:
                                    {
                                 

                                        // ...

                                        LogInfo("Complex parsing");
                                        //TODO: make sure to complete fill up the dimensions of Kernel and Padding even if they are not fully specified
                                        std::unordered_map<char, std::string> params;
                                        std::regex rgx("(\\d+)x(\\d+)(x(\\d+))?");
                                        std::smatch matches; //this matches variable is for the layer size

                                        std::smatch param_match; // this matches variable is for the rest of the string
                                        std::unordered_map<char, int> param_codes = {
                                            {'k', -1},
                                            {'p', -2},
                                            {'s', -3}
                                        };
                                        std::regex rgx_rest("([ksp])(\\d+x\\d+(x\\d+)?)"); //search for k, s or p followed by a number and then x and then a number

                                        std::string::const_iterator searchStart(layer_sizes_strs_vec[i].cbegin());
                                        while (std::regex_search(searchStart, layer_sizes_strs_vec[i].cend(), param_match, rgx))
                                        {
                                            char param_char = param_match[1].str()[0];
                                            std::string dimensions_str = param_match[2].str();

                                            // Convert the parameter and dimensions to the desired format and add them to _ext_params
                                            out_layer_sizes_params[i]._ext_params.push_back(param_codes[param_char]);
                                            std::istringstream dimensions_stream(dimensions_str);
                                            std::string dimension;
                                            while (std::getline(dimensions_stream, dimension, 'x'))
                                            {
                                                out_layer_sizes_params[i]._ext_params.push_back(std::stoi(dimension));
                                            }

                                            searchStart = param_match.suffix().first;
                                        }
                                        break;
                                    }

                                    default:
                                        LogError("Error parsing layer size string");
                                        break;
                                }
                            }
>>>>>>> 115aba45
                        }
                    } // Closing brace for namespace nerlnet
                // Closing brace for namespace nerlnet



                
  
            
  
    

    // "5x5k2x2p1x1s1", 5,5,KERNEL_SIZE_IDX,2,2,PADDING_SIZE_IDX,1,1,STRIDE_SIZE_IDX,1,1
    // "5k2p1", 5,KERNEL_SIZE_IDX,2,PADDING_SIZE_IDX,1  |
    // "8", 8

    // layer_starting_indexes


    // Options: 
    // 1. Create struct of vectors of int: 
    // 2. Represent in a 1D vector and using a second vector for layer start 
    // 3. Create class

//<|MERGE_RESOLUTION|>--- conflicted
+++ resolved
@@ -74,50 +74,6 @@
     {
         int layer_str_type = nerlnet_utilities::is_integer_number(layer_sizes_strs_vec[i]) ? SIMPLE_PARSING : COMPLEX_PARSING; 
 
-<<<<<<< HEAD
-        switch (layer_str_type)
-        {
-            case SIMPLE_PARSING:{
-                out_layer_sizes_params[i].dimx = std::stoi(layer_sizes_strs_vec[i]); 
-                break;
-            }
-           case COMPLEX_PARSING:{
-                LogInfo("Complex parsing"); 
-                //TODO: make sure to complete fill up the dimensions of Kernel and Padding even if they are not fully specified 
-                //TODO: make sure to validate that it makes sense with the definition of convolution
-                std::unordered_map<char, std::string> params;
-                std::regex rgx("(\\d+)x(\\d+)(x(\\d+))?");
-                std::smatch matches; //this matches variable is for the layer size
-               
-
-                if (std::regex_search(layer_sizes_strs_vec[i], matches, rgx)) {
-                    out_layer_sizes_params[i].dimx = std::stoi(matches[1]); // dimx
-
-                    out_layer_sizes_params[i].dimy = std::stoi(matches[2]); // dimy
-
-                    if(matches[4].matched) { // if there is a third dimension
-                        out_layer_sizes_params[i].dimz = std::stoi(matches[4]); // dimz
-                    }
-                }
-
-                //now i want to crop the match of regex from the string
-                layer_sizes_strs_vec[i] = std::regex_replace(layer_sizes_strs_vec[i], rgx, "");
-
-                //now we deal with the rest of the string
-                std::smatch param_match; // this matches variable is for the rest of the string
-                std::regex rgx_rest("([ksp])(\\d+x\\d+(x\\d+)?)"); //search for k, s or p followed by a number and then x and then a number
-
-                std::string::const_iterator searchStart(layer_sizes_strs_vec[i].cbegin()); 
-                while (std::regex_search(searchStart, layer_sizes_strs_vec[i].cend(), param_match, rgx_rest))
-                    {
-                        char param = param_match[1].str()[0];
-                        std::string dimensions = param_match[2].str();
-
-                        // If the dimensions are 2D and we've seen a 3D dimension, expand to 3D
-                        if (params[param].size() < dimensions.size())
-                        {
-                            params[param] = dimensions;
-=======
                                 switch (layer_str_type)
                                 {
                                     case SIMPLE_PARSING:
@@ -127,10 +83,6 @@
                                     }
                                     case COMPLEX_PARSING:
                                     {
-                                 
-
-                                        // ...
-
                                         LogInfo("Complex parsing");
                                         //TODO: make sure to complete fill up the dimensions of Kernel and Padding even if they are not fully specified
                                         std::unordered_map<char, std::string> params;
@@ -170,7 +122,6 @@
                                         break;
                                 }
                             }
->>>>>>> 115aba45
                         }
                     } // Closing brace for namespace nerlnet
                 // Closing brace for namespace nerlnet
