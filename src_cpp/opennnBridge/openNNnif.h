--- conflicted
+++ resolved
@@ -40,35 +40,20 @@
 
 
 static void* PredictFun(void* arg){ 
-<<<<<<< HEAD
-      //   cout << "1111111111" << endl;
-         //PredictNN* PredictNNptr = (PredictNN*)arg;
-=======
 
->>>>>>> cfe3da3c
          PredictNN* PredictNNptr = reinterpret_cast<PredictNN*>(arg);
          ERL_NIF_TERM prediction;
          int EAC_prediction; 
          ErlNifEnv *env = enif_alloc_env();    
          opennnBridgeController *s = s->GetInstance();
          std::shared_ptr<OpenNN::NeuralNetwork> neural_network = s-> getModelPtr(PredictNNptr->mid);
-<<<<<<< HEAD
                //   cout << "222222222222" << endl;
 
-         //CustumNN *cc;
-         //cc = dynamic_cast<CustumNN*>(neural_network.get());
-=======
->>>>>>> cfe3da3c
-         
          int modelType = s->getModelType(PredictNNptr->mid); 
          std::shared_ptr<Eigen::Tensor<float,2>> calculate_res = std::make_shared<Eigen::Tensor<float,2>>();
          *calculate_res = neural_network->calculate_outputs( *(PredictNNptr->data));
-<<<<<<< HEAD
             //   cout << "33333333333333" << endl;
 
-=======
-      
->>>>>>> cfe3da3c
          if(modelType == E_AEC){
              
              std::shared_ptr<AutoencoderClassifier> Autoencoder_Classifier = std::static_pointer_cast<AutoencoderClassifier>(neural_network);
@@ -76,25 +61,13 @@
              prediction = nifpp::makeTensor1D(env, (predictRes));
          }
          else
-<<<<<<< HEAD
-            prediction = nifpp::makeTensor2D(env, *calculate_res);
-            
-                  // cout << "44444444444" << endl;
-
-            
-=======
              prediction = nifpp::makeTensor2D(env, *calculate_res);
              
->>>>>>> cfe3da3c
+                  // cout << "44444444444" << endl;
          if(enif_send(NULL,&(PredictNNptr->pid), env, prediction)){
              printf("enif_send succeed prediction\n");
           }
          else printf("enif_send failed\n");
-<<<<<<< HEAD
-        //     cout << "2222222" << endl;
-         //delete PredictNNptr;
-=======
->>>>>>> cfe3da3c
          return 0;
 }
 
@@ -110,21 +83,7 @@
 
          nifpp::get_throws(env, argv[0], PredictNNptr->mid); // get model id
          nifpp::getTensor2D(env,argv[1], PredictNNptr->data); // get data for prediction
-<<<<<<< HEAD
-    
-         //get neural network from singelton         
-         //std::shared_ptr<OpenNN::NeuralNetwork> neural_network = s-> getModelPtr(mid); 
-         //Tensor< float, 2 > calculate_outputs =  neural_network->calculate_outputs(data);
-        
-         //ERL_NIF_TERM prediction = nifpp::makeTensor2D(env, calculate_outputs);
-          
-         //if(enif_send(NULL,&(pid), env,prediction)){
-         //    printf("enif_send succeed prediction\n");
-         //}
-         //else printf("enif_send failed\n");
-=======
  
->>>>>>> cfe3da3c
          int res = enif_thread_create((char*)"trainModule", &(PredictNNptr->tid), PredictFun, PredictNNptr.get(), 0);
          return enif_make_string(env, "end PREDICT mode", ERL_NIF_LATIN1);
 
@@ -154,22 +113,15 @@
         }
         catch(...){
            return enif_make_string(env, "catch - get data from erlang", ERL_NIF_LATIN1);
-<<<<<<< HEAD
-        }       
-=======
         }  
 
->>>>>>> cfe3da3c
          try{
          int res = enif_thread_create((char*)"trainModule", &(TrainNNptr->tid), trainFun, TrainNNptr.get(), 0);
          }
          catch(...){
             cout << "catch in enif_thread_create " << endl;
          }
-<<<<<<< HEAD
-=======
 
->>>>>>> cfe3da3c
          return enif_make_string(env, "end comunication", ERL_NIF_LATIN1);
 }  //end trainn_nif
 
