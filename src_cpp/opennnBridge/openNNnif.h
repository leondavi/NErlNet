/*****************************************************
 * Authors: David Leon, Ziv Moldavsky, Evgeny Andrachnik
 * 22/7/2022
 * 
 * Copyright (c) 2021 Nerlnet
 *****************************************************/ 

#pragma once 


#include <vector>
#include <string>
#include <map>
#include <chrono>
#include <cstdint>
#include <climits>

#include <Logger.h>
#include "../opennn/opennn/opennn.h"
#include "bridgeController.h"
#include "openNNmodelNif.h"
#include "get_set_weights.h"
#include "ModelParams.h"

#include "nifppNerltensorEigen.h"

#define DEBUG_CREATE_NIF 0

#define TRAINING_STRATEGY_SET_DISPLAY_ON   1
#define TRAINING_STRATEGY_SET_DISPLAY_OFF  0

using namespace std;
using namespace chrono;
using namespace opennn;        

class TrainNN
{
public:
    long int mid;
    int optimization_method;
    int loss_method;
    int epoch;
    double learning_rate;

    fTensor2DPtr data;
    std::chrono::high_resolution_clock::time_point start_time;
    double K_val;
    nifpp::str_atom return_tensor_type; // holds the type of tensor should be returned

    ErlNifTid tid;
    ErlNifPid pid;
};

class PredictNN 
{
public:
    long int mid;
    fTensor2DPtr data;
    ErlNifPid pid;
    ErlNifTid tid;

    std::chrono::high_resolution_clock::time_point start_time;

    nifpp::str_atom return_tensor_type; // holds the type of tensor should be returned
};

void* PredictFun(void* arg);

static ERL_NIF_TERM predict_nif(ErlNifEnv* env, int argc, const ERL_NIF_TERM argv[]){ 

    std::shared_ptr<PredictNN>* pPredictNNptr = new std::shared_ptr<PredictNN>(std::make_shared<PredictNN>());
    std::shared_ptr<PredictNN> PredictNNptr = *pPredictNNptr;

    PredictNNptr->start_time = high_resolution_clock::now();

    enum{ARG_ModelID, ARG_BatchTensor, ARG_Type};

    ErlNifPid pid;
    enif_self(env, &pid);
    PredictNNptr->pid = pid;

    nifpp::str_atom tensor_type;
    nifpp::get_throws(env, argv[ARG_Type],tensor_type);
    assert(tensor_type == "float");
    PredictNNptr->return_tensor_type = tensor_type;

    nifpp::get_throws(env, argv[ARG_ModelID], PredictNNptr->mid); // get model id
    
    nifpp::get_tensor_2d<float,fTensor2DPtr,fTensor2D>(env,argv[ARG_BatchTensor],PredictNNptr->data);

    opennnBridgeController& onnBrCtrl = opennnBridgeController::GetInstance();
    int modelType = onnBrCtrl.getModelType(PredictNNptr->mid);

    int res;
    void** exit_code;
    enif_thread_create((char*)"predict_nif_proc", &(PredictNNptr->tid), PredictFun, (void*) pPredictNNptr, 0);
    res = enif_thread_join(PredictNNptr->tid, exit_code );
    if (res)
    {
        LogError("failed to call enif_thread_create with PredictFun");
        nifpp::str_atom ret_status("predict_error");
        return nifpp::make(env, ret_status);
    }

    nifpp::str_atom ret_status("predict_starts");
    return nifpp::make(env, ret_status);

}  //end PREDICT mode

void* trainFun(void* arg);
void* trainFunAE(void* arg);

static ERL_NIF_TERM train_nif(ErlNifEnv* env, int argc, const ERL_NIF_TERM argv[]){

    std::shared_ptr<TrainNN>* pTrainNNptr = new std::shared_ptr<TrainNN>(std::make_shared<TrainNN>());
    std::shared_ptr<TrainNN> TrainNNptr = *pTrainNNptr;
    TrainNNptr->start_time = high_resolution_clock::now();
    
    nifpp::str_atom tensor_type;

    enum{ARG_ModelID,ARG_OptimizationMethod,ARG_LossMethod, ARG_LearningRate,ARG_DataTensor,ARG_Type};
    nifpp::get_throws(env, argv[ARG_ModelID],TrainNNptr->mid); // model id
    nifpp::get_throws(env, argv[ARG_OptimizationMethod],TrainNNptr->optimization_method);
    nifpp::get_throws(env, argv[ARG_LossMethod],TrainNNptr->loss_method);
    nifpp::get_throws(env, argv[ARG_LearningRate],TrainNNptr->learning_rate);
    nifpp::get_throws(env, argv[ARG_Type],tensor_type);
    TrainNNptr->epoch = 1; //TODO get epoch from erlang
    assert(tensor_type == "float");
    TrainNNptr->return_tensor_type = tensor_type;
    
    nifpp::get_tensor_2d<float,fTensor2DPtr,fTensor2D>(env,argv[ARG_DataTensor],TrainNNptr->data);
    // std::cout << *(TrainNNptr->data) << std::endl;

    ErlNifPid pid;
    enif_self(env, &pid);
    TrainNNptr->pid = pid;

    opennnBridgeController& onnBrCtrl = opennnBridgeController::GetInstance();
    int modelType = onnBrCtrl.getModelType(TrainNNptr->mid);
    int res;

    res = enif_thread_create((char*)"train_nif_proc", &(TrainNNptr->tid), trainFun, (void*) pTrainNNptr, 0);

    if (res)
    {
        LogError("failed to call enif_thread_create with trainFun");
        nifpp::str_atom ret_status("train_error");
        return nifpp::make(env, ret_status);
    }

    nifpp::str_atom ret_status("train_starts");
    return nifpp::make(env, ret_status);
}  //end trainn_nif


inline bool is_big_endian(void)
{
    union {
        uint32_t i;
        char c[4];
    } bint = {0x01020304};

    return bint.c[0] == 1;
}

template <typename T>
T swap_endian(T u)
{
    static_assert (CHAR_BIT == 8, "CHAR_BIT != 8");

    union
    {
        T u;
        unsigned char u8[sizeof(T)];
    } source, dest;

    source.u = u;

    for (size_t k = 0; k < sizeof(T); k++)
        dest.u8[k] = source.u8[sizeof(T) - k - 1];

    return dest.u;
}

static bool log_once = true;
/** 
*  Input: List and the type of the encoded binary (atom from the group ?BINARY_GROUP_NERLTENSOR_TYPE)
*  Output: {Binary,BinaryType}
*  Warning - if _XYZ_LIST_FORM type is double it can be cast to integer if binaryType is an integer
**/
static ERL_NIF_TERM encode_nif(ErlNifEnv* env, int argc, const ERL_NIF_TERM argv[]){ 

    enum {ARG_IN_LIST, ARG_IN_TYPE};
    nifpp::str_atom enc_atom_type;
    nifpp::get_throws(env, argv[ARG_IN_TYPE], enc_atom_type);
    std::tuple<nifpp::TERM, nifpp::TERM> return_val;


    bool big_endian = is_big_endian();
    if (big_endian)
    {
        if(log_once)
        {
            LogError("big endian system! - make sure no little endian in the system!");
            log_once = false;
        }
    }
    else
    {
        // Little Endian
    }

    int enc_type_num = atom_str_to_enum(enc_atom_type);

    switch (enc_type_num)
    {
        case ATOM_FLOAT:
        {
            //ineffient implementation
            std::vector<double> in_list;
            std::vector<float> flist;
            nifpp::get(env, argv[ARG_IN_LIST], in_list);
            flist.resize(in_list.size());
            for (int i=0; i<in_list.size(); i++)
            {
                flist[i] = static_cast<float>(in_list[i]);
            }
            size_t binary_size = flist.size() * sizeof(float);
            nifpp::binary bin_term(binary_size);
            unsigned char* in_vec_data_ptr = reinterpret_cast<unsigned char*>(flist.data());
            std::memcpy(bin_term.data, in_vec_data_ptr, binary_size);
            return_val = { nifpp::make(env, bin_term) , nifpp::make(env, enc_atom_type) };
            break;
        }
        case ATOM_DOUBLE:
        {
            std::vector<double> in_list;
            unsigned len;
            enif_get_list_length(env, argv[ARG_IN_LIST], &len);
            nifpp::get_throws(env, argv[ARG_IN_LIST], in_list);

            size_t binary_size = in_list.size() * sizeof(double);
            nifpp::binary bin_term(binary_size);
            unsigned char* in_vec_data_ptr = reinterpret_cast<unsigned char*>(in_list.data());
            std::memcpy(bin_term.data, in_vec_data_ptr, binary_size);
            return_val = { nifpp::make(env, bin_term), nifpp::make(env, enc_atom_type) };
            break;
        }
        case ATOM_INT32:
        {
            std::vector<int> in_list;
            nifpp::get_throws(env,argv[ARG_IN_LIST], in_list);
            size_t binary_size = in_list.size() * sizeof(int);
            nifpp::binary bin_term(binary_size);
            unsigned char* in_vec_data_ptr = reinterpret_cast<unsigned char*>(in_list.data());
            std::memcpy(bin_term.data, in_vec_data_ptr, binary_size);
            return_val = { nifpp::make(env, bin_term ) , nifpp::make(env, enc_atom_type) };
            break;
        }
        case ATOM_INT16:
        {
            std::vector<int> in_list;
            std::vector<int16_t> ilist;
            nifpp::get_throws(env,argv[ARG_IN_LIST], in_list);
            ilist.resize(in_list.size());
            for (int i=0; i<ilist.size(); i++)
            {
                ilist[i] = static_cast<short>(in_list[i]);
            }
            size_t binary_size = in_list.size() * sizeof(int16_t);
            nifpp::binary bin_term(binary_size);
            unsigned char* in_vec_data_ptr = reinterpret_cast<unsigned char*>(ilist.data());
            std::memcpy(bin_term.data, in_vec_data_ptr, binary_size);
            return_val = { nifpp::make(env, bin_term) , nifpp::make(env, enc_atom_type) };
            break;
        }
    }
    return nifpp::make(env, return_val); // make tuple
}  

// decode nerlTensor to EigenTensor --> efficient with DMA copies 
// decode string to eigen - only within cpp 
// get --> create std string from erlang 
// from string to std::vector with vector initialization 
// eigen Map from vetor to eigen Tensor

// decode: nerltensor_str --> eigentensor
//nerltensor_str: string (list of bytes) that represents the nerlTensor given a cpp type (float32, int32, double)

// Input: List, BinaryType  (atom from the group ?BINARY_GROUP_NERLTENSOR_TYPE)
// Output: {List, ListType} (ListType is an atom from the group ?LIST_GROUP_NERLTENSOR_TYPE)
static ERL_NIF_TERM decode_nif(ErlNifEnv* env, int argc, const ERL_NIF_TERM argv[]){ 
    enum {ARG_BINARY, ARG_TYPE , ARG_LIST = 0};

    std::tuple<nifpp::TERM, nifpp::TERM> return_val;

    nifpp::str_atom type_nerltensor;
    nifpp::str_atom erl_float("erl_float");
    nifpp::str_atom erl_int("erl_int");

    nifpp::get_throws(env, argv[ARG_TYPE], type_nerltensor);
    std::vector<char> bin_vec;
    nifpp::get_binary(env, argv[ARG_BINARY], bin_vec);

    int enc_type_num = atom_str_to_enum(type_nerltensor);

    switch (enc_type_num)
    {
        case ATOM_FLOAT:
        {
            std::vector<float> vec;
            vec.resize(bin_vec.size()/sizeof(float));
            std::memcpy(vec.data(), bin_vec.data(), bin_vec.size());
            return_val = { nifpp::make(env, vec) , nifpp::make(env, erl_float) };
            break;
        }
        case ATOM_DOUBLE:
        {
            std::vector<double> vec;
            vec.resize(bin_vec.size()/sizeof(double));
            std::memcpy(vec.data(), bin_vec.data(), bin_vec.size());
            return_val = { nifpp::make(env, vec) , nifpp::make(env, erl_float) };
            break;
        }
        case ATOM_INT32:
        {
            std::vector<int> vec;
            vec.resize(bin_vec.size()/sizeof(int));
            std::memcpy(vec.data(), bin_vec.data(), bin_vec.size());
            return_val = { nifpp::make(env, vec) , nifpp::make(env, erl_int) };
            break;
        }
        case ATOM_INT16:
        {
            std::vector<int16_t> vec;
            vec.resize(bin_vec.size()/sizeof(int16_t));
            std::memcpy(vec.data(), bin_vec.data(), bin_vec.size());
            return_val = { nifpp::make(env, vec) , nifpp::make(env, erl_int) };
            break;
        }
    }
    return nifpp::make(env, return_val);
}

/**
 * Multiply a tensor by scalar
 * Args: nerltensor binary, type, scalar (regular erl_float)
*/
static ERL_NIF_TERM  nerltensor_scalar_multiplication_nif(ErlNifEnv* env, int argc, const ERL_NIF_TERM argv[])
{
    std::tuple<nifpp::TERM, nifpp::TERM> return_tuple;
    enum {ARG_BINARY, ARG_TYPE, ARG_SCALAR};
    double scalard;
    nifpp::str_atom nerltensors_type;

    nifpp::get_throws(env, argv[ARG_TYPE], nerltensors_type);
    nifpp::get_throws(env, argv[ARG_SCALAR], scalard);
    int enc_type_num = atom_str_to_enum(nerltensors_type);
    int dims;
    nifpp::TERM nerltensor_bin;

    switch (enc_type_num)
    {
        case ATOM_FLOAT:
        {
            std::shared_ptr<fTensor2D> eigen_tensor;
            dims = nifpp::get_tensor_2d<float,fTensor2DPtr, fTensor2D>(env, argv[ARG_BINARY], eigen_tensor); // TODO - upgrade to 3d
            fTensor2DPtr eigen_tensor_res = make_shared<fTensor2D>(eigen_tensor->dimension(0), eigen_tensor->dimension(1));
            float scalarf = static_cast<float>(scalard);
            (*eigen_tensor_res) = (*eigen_tensor) * scalarf;

            nifpp::make_tensor_2d<float, fTensor2D>(env, nerltensor_bin, eigen_tensor_res);
            
            return_tuple =  { nerltensor_bin , nifpp::make(env, nerltensors_type) };
            break;
        }
        case ATOM_DOUBLE:
        {
            std::shared_ptr<dTensor2D> eigen_tensor;
            dims = nifpp::get_tensor_2d<double,dTensor2DPtr, dTensor2D>(env, argv[ARG_BINARY], eigen_tensor); // TODO - upgrade to 3d
                        
            dTensor2DPtr eigen_tensor_res = make_shared<dTensor2D>(eigen_tensor->dimension(0), eigen_tensor->dimension(1));
            (*eigen_tensor_res) = (*eigen_tensor) * scalard;

            nifpp::make_tensor_2d<double, dTensor2D>(env, nerltensor_bin, eigen_tensor_res);
            
            return_tuple =  { nerltensor_bin , nifpp::make(env, nerltensors_type) };
            break;
        }
        case ATOM_INT32:
        {
            throw("unsuported type");
            break;
        }
        case ATOM_INT16:
        {
            throw("unsuported type");
            break;
        }
    }
    return nifpp::make(env, return_tuple);
}


template<typename EigenTypePtr> inline void sum_eigen(EigenTypePtr A, EigenTypePtr B, EigenTypePtr &C)
{
    (*C) = (*A) + (*B);
}


static ERL_NIF_TERM nerltensor_sum_nif(ErlNifEnv* env, int argc, const ERL_NIF_TERM argv[])
{
    std::tuple<nifpp::TERM, nifpp::TERM> return_tuple;

    enum {ARG_BINARY_A, ARG_BINARY_B, ARG_TYPE};
    enum {TUPLE_NERLTENSOR_DATA, TUPLE_NERLTENSOR_ATOM_TYPE};

    nifpp::str_atom nerltensors_type;
    nifpp::get_throws(env, argv[ARG_TYPE], nerltensors_type);
    
    int dims;
    int enc_type_num = atom_str_to_enum(nerltensors_type);

    nifpp::TERM nerltensor_bin;

    switch (enc_type_num)
    {
        case ATOM_FLOAT:
        {
             std::shared_ptr<fTensor2D> eigen_tensor_a;

            dims = nifpp::get_tensor_2d<float,fTensor2DPtr, fTensor2D>(env, argv[ARG_BINARY_A], eigen_tensor_a); // TODO - try use the 3d
            fTensor2DPtr eigen_tensor_b;
            nifpp::get_tensor_2d<float,fTensor2DPtr, fTensor2D>(env, argv[ARG_BINARY_B], eigen_tensor_b);
            
            fTensor2DPtr eigen_tensor_c = make_shared<fTensor2D>(eigen_tensor_a->dimension(0), eigen_tensor_a->dimension(1));
            sum_eigen<fTensor2DPtr>(eigen_tensor_a, eigen_tensor_b, eigen_tensor_c);
            nifpp::make_tensor_2d<float, fTensor2D>(env, nerltensor_bin, eigen_tensor_c);
            
            return_tuple =  { nerltensor_bin , nifpp::make(env, nerltensors_type) };
            break;
        }
        case ATOM_DOUBLE:
        {
            dTensor2DPtr eigen_tensor_a;
            dims = nifpp::get_tensor_2d<double,dTensor2DPtr,dTensor2D>(env, argv[ARG_BINARY_A], eigen_tensor_a); //TODO try use the 3d 
            dTensor2DPtr eigen_tensor_b;
            nifpp::get_tensor_2d<double,dTensor2DPtr,dTensor2D>(env, argv[ARG_BINARY_B], eigen_tensor_b);
            
            dTensor2DPtr eigen_tensor_c = make_shared<dTensor2D>(eigen_tensor_a->dimension(0), eigen_tensor_a->dimension(1));
            sum_eigen<dTensor2DPtr>(eigen_tensor_a, eigen_tensor_b, eigen_tensor_c);
            
            nifpp::make_tensor_2d<double, dTensor2D>(env, nerltensor_bin, eigen_tensor_c);
            
            return_tuple =  { nerltensor_bin , nifpp::make(env, nerltensors_type) };
            break;
        }
        case ATOM_INT32:
        {
            throw("unsuported type");
            break;
        }
        case ATOM_INT16:
        {
            throw("unsuported type");
            break;
        }

    }

    return nifpp::make(env, return_tuple);
}


static ErlNifFunc nif_funcs[] =
{
    {"create_nif", 6 , create_nif},
    {"destroy_nif", 1, destroy_nif},
<<<<<<< HEAD
=======
    {"get_active_models_ids_list",0, get_active_models_ids_list_nif},
>>>>>>> fcf554d1
    {"train_nif", 6 , train_nif},
    {"predict_nif", 3 , predict_nif},
    {"get_weights_nif",1, get_weights_nif},
    {"set_weights_nif",3, set_weights_nif},
    {"encode_nif",2, encode_nif},
    {"decode_nif",2, decode_nif},
    {"nerltensor_sum_nif",3, nerltensor_sum_nif},
    {"nerltensor_scalar_multiplication_nif",3,nerltensor_scalar_multiplication_nif}
};


// load_info is the second argument to erlang:load_nif/2.
// *priv_data can be set to point to some private data if the library needs to keep a state between NIF calls.
// enif_priv_data returns this pointer. *priv_data is initialized to NULL when load is called.
// The library fails to load if load returns anything other than 0. load can be NULL if initialization is not needed.
static int load(ErlNifEnv* env, void** priv, ERL_NIF_TERM load_info)
{
    //nifpp::register_resource<GetcppBridgeController>(env, nullptr, "GetcppBridgeController");
    //nifpp::register_resource<cppBridgeController>(env, nullptr, "cppBridgeController");
   // nifpp::register_resource<SANN::Model>(env, nullptr, "cppBridgeController");
    return 0;
}

// This is the magic macro to initialize a NIF library. It is to be evaluated in global file scope.
// ERL_NIF_INIT(MODULE, ErlNifFunc funcs[], load, NULL, upgrade, unload)
// MODULE -  The first argument must be the name of the Erlang module as a C-identifier. It will be stringified by the macro.
// ErlNifFunc - The second argument is the array of ErlNifFunc structures containing name, arity, and function pointer of each NIF.
// load -  is called when the NIF library is loaded and no previously loaded library exists for this module.
// NULL - The fourth argument NULL is ignored. It was earlier used for the deprecated reload callback which is no longer supported since OTP 20.
// The remaining arguments are pointers to callback functions that can be used to initialize the library.
// They are not used in this simple example, hence they are all set to NULL.
ERL_NIF_INIT(nerlNIF, nif_funcs, load, NULL, NULL, NULL)

//ERL_NIF_INIT(nerlNIF,nif_funcs,NULL,NULL,NULL,NULL)<|MERGE_RESOLUTION|>--- conflicted
+++ resolved
@@ -476,10 +476,7 @@
 {
     {"create_nif", 6 , create_nif},
     {"destroy_nif", 1, destroy_nif},
-<<<<<<< HEAD
-=======
     {"get_active_models_ids_list",0, get_active_models_ids_list_nif},
->>>>>>> fcf554d1
     {"train_nif", 6 , train_nif},
     {"predict_nif", 3 , predict_nif},
     {"get_weights_nif",1, get_weights_nif},
