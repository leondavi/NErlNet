--- conflicted
+++ resolved
@@ -31,9 +31,7 @@
 
          bool flag = true;
          TrainNN* TrainNNptr;
-<<<<<<< HEAD
-            cout << "in train " <<std::endl; 
-         //TrainNN* TrainNNptr = (TrainNN*)arg;
+
         //  try{
         TrainNNptr = reinterpret_cast<TrainNN*>(arg);
         // cout << "TrainNNptr learning_rate: " << TrainNNptr->learning_rate <<endl; 
@@ -45,53 +43,24 @@
         //  catch(...){
         //    cout << "arg catch" <<std::endl; 
         //  }
-=======
-
-         try{
-           TrainNNptr = reinterpret_cast<TrainNN*>(arg);
-         }
-         catch(...){
-           cout << "arg catch in train" <<std::endl; 
-         }
-
->>>>>>> cfe3da3c
+
          double loss_val;
          ErlNifEnv *env = enif_alloc_env();    
          DataSet data_set;
 
-<<<<<<< HEAD
-         
-=======
->>>>>>> cfe3da3c
+         
          // Get the singleton instance
          opennnBridgeController *s = s->GetInstance();
          std::shared_ptr<OpenNN::NeuralNetwork> neural_network = s-> getModelPtr(TrainNNptr->mid);
        
          int modelType = s->getModelType(TrainNNptr->mid);
-<<<<<<< HEAD
       
-         
-            
-         std::shared_ptr<Eigen::Tensor<float,2>> autoencoder_data;// = std::make_shared<Eigen::Tensor<float,2>>();
-         std::shared_ptr<Eigen::Tensor<float,2>> data_temp = std::make_shared<Eigen::Tensor<float,2>>();
-    
-         
-
-         //int first_layer_size = 0;
-         //first_layer_size = neural_network->get_layers_neurons_numbers()(0); 
-  
-       
-            
-         //CustumNN *cc;
-         //cc = dynamic_cast<CustumNN*>(neural_network.get());
-=======
-         
          // pointers to autoencoder data
          std::shared_ptr<Eigen::Tensor<float,2>> autoencoder_data;
          std::shared_ptr<Eigen::Tensor<float,2>> data_temp = std::make_shared<Eigen::Tensor<float,2>>();
-                
+    
          // inishalize autoencoder data
->>>>>>> cfe3da3c
+
          int data_num_of_cols = TrainNNptr->data->dimension(1);
          int NN_input_num = neural_network->get_inputs_number();
 
@@ -117,87 +86,48 @@
          }
 
 
-<<<<<<< HEAD
-           TrainingStrategy training_strategy;
-=======
           TrainingStrategy training_strategy;
->>>>>>> cfe3da3c
           if(flag == true) {
             training_strategy.set_neural_network_pointer(neural_network.get()); // Line 80 should be executed before line 81 due to openNN issue
             training_strategy.set_data_set_pointer(&data_set);
         
-<<<<<<< HEAD
      
 
             // set Optimization Method  -------------------------------------------------------------
             try{
             if(optimization_method == E_OM_GRADIENT_DESCENT){
-                training_strategy.set_optimization_method(TrainingStrategy::OptimizationMethod::STOCHASTIC_GRADIENT_DESCENT);
-                training_strategy.get_stochastic_gradient_descent_pointer()->set_initial_learning_rate(TrainNNptr->learning_rate);
-            }
+                    training_strategy.set_optimization_method(TrainingStrategy::OptimizationMethod::STOCHASTIC_GRADIENT_DESCENT);
+                    training_strategy.get_stochastic_gradient_descent_pointer()->set_initial_learning_rate(TrainNNptr->learning_rate);
+                }
             else if(optimization_method == E_OM_CONJUGATE_GRADIENT)
-            {
-                training_strategy.set_optimization_method(TrainingStrategy::OptimizationMethod::CONJUGATE_GRADIENT);
-            }
+                {
+                    training_strategy.set_optimization_method(TrainingStrategy::OptimizationMethod::CONJUGATE_GRADIENT);
+                }
             else if(optimization_method == E_OM_QUASI_NEWTON_METHOD)
-            {
-                training_strategy.set_optimization_method(TrainingStrategy::OptimizationMethod::QUASI_NEWTON_METHOD);
-            }
+                {
+                    training_strategy.set_optimization_method(TrainingStrategy::OptimizationMethod::QUASI_NEWTON_METHOD);
+                }
             else if(optimization_method == E_OM_LEVENBERG_MARQUARDT_ALGORITHM)
-            {
-                training_strategy.set_optimization_method(TrainingStrategy::OptimizationMethod::LEVENBERG_MARQUARDT_ALGORITHM);
-            }
+                {
+                    training_strategy.set_optimization_method(TrainingStrategy::OptimizationMethod::LEVENBERG_MARQUARDT_ALGORITHM);
+                }
             else if(optimization_method == E_OM_STOCHASTIC_GRADIENT_DESCENT)
-            {
-                training_strategy.set_optimization_method(TrainingStrategy::OptimizationMethod::STOCHASTIC_GRADIENT_DESCENT);
-            }
+                {
+                    training_strategy.set_optimization_method(TrainingStrategy::OptimizationMethod::STOCHASTIC_GRADIENT_DESCENT);
+                }
             else if(optimization_method == E_OM_ADAPTIVE_MOMENT_ESTIMATION)
-            {
-                training_strategy.set_optimization_method(TrainingStrategy::OptimizationMethod::ADAPTIVE_MOMENT_ESTIMATION);
-                training_strategy.get_adaptive_moment_estimation_pointer()->set_initial_learning_rate(TrainNNptr->learning_rate);
-            }
-            else{
+                {
+                    training_strategy.set_optimization_method(TrainingStrategy::OptimizationMethod::ADAPTIVE_MOMENT_ESTIMATION);
+                    training_strategy.get_adaptive_moment_estimation_pointer()->set_initial_learning_rate(TrainNNptr->learning_rate);
+                }
+                else{
                 cout << "TrainNNptr learning_rate: " << TrainNNptr->learning_rate <<endl; 
                 cout << "TrainNNptr lose_method: " << TrainNNptr->lose_method <<endl; 
                 cout << "TrainNNptr optimization_method: " << TrainNNptr->optimization_method <<endl; 
                 cout << "TrainNNptr tid: " << TrainNNptr->tid <<endl;
-                flag = false;
-                cout << "optimization_method not choosen " <<std::endl;
-            }
-=======
-       
-            // set Optimization Method  -------------------------------------------------------------
-            try{
-                if(TrainNNptr->optimization_method == E_OM_GRADIENT_DESCENT){
-                    training_strategy.set_optimization_method(TrainingStrategy::OptimizationMethod::STOCHASTIC_GRADIENT_DESCENT);
-                    training_strategy.get_stochastic_gradient_descent_pointer()->set_initial_learning_rate(TrainNNptr->learning_rate);
-                }
-                else if(TrainNNptr->optimization_method == E_OM_CONJUGATE_GRADIENT)
-                {
-                    training_strategy.set_optimization_method(TrainingStrategy::OptimizationMethod::CONJUGATE_GRADIENT);
-                }
-                else if(TrainNNptr->optimization_method == E_OM_QUASI_NEWTON_METHOD)
-                {
-                    training_strategy.set_optimization_method(TrainingStrategy::OptimizationMethod::QUASI_NEWTON_METHOD);
-                }
-                else if(TrainNNptr->optimization_method == E_OM_LEVENBERG_MARQUARDT_ALGORITHM)
-                {
-                    training_strategy.set_optimization_method(TrainingStrategy::OptimizationMethod::LEVENBERG_MARQUARDT_ALGORITHM);
-                }
-                else if(TrainNNptr->optimization_method == E_OM_STOCHASTIC_GRADIENT_DESCENT)
-                {
-                    training_strategy.set_optimization_method(TrainingStrategy::OptimizationMethod::STOCHASTIC_GRADIENT_DESCENT);
-                }
-                else if(TrainNNptr->optimization_method == E_OM_ADAPTIVE_MOMENT_ESTIMATION)
-                {
-                    training_strategy.set_optimization_method(TrainingStrategy::OptimizationMethod::ADAPTIVE_MOMENT_ESTIMATION);
-                    training_strategy.get_adaptive_moment_estimation_pointer()->set_initial_learning_rate(TrainNNptr->learning_rate);
-                }
-                else{
                     flag = false;
                     cout << "optimization_method not choosen " <<std::endl;
                 }
->>>>>>> cfe3da3c
             } //try
 
             catch(...){
@@ -208,10 +138,6 @@
            
            
             // set Loss Method ------------------------------------------------------------------------
-<<<<<<< HEAD
-       
-=======
->>>>>>> cfe3da3c
             try{
                 if(TrainNNptr->lose_method == E_LOSS_METHOD_SUM_SQUARED_ERROR){
                     training_strategy.set_loss_method(TrainingStrategy::LossMethod::SUM_SQUARED_ERROR);
@@ -266,12 +192,8 @@
          cout << "8848484848484" <<std::endl; 
          training_strategy.set_display(TRAINING_STRATEGY_SET_DISPLAY_OFF);
          
-<<<<<<< HEAD
          cout << "9999999999" <<std::endl; 
-=======
-         
          // EAC train 
->>>>>>> cfe3da3c
          if(modelType == E_AEC){
             *data_temp = *(TrainNNptr->data);
             int autoencoder_data_num_of_cols = autoencoder_data->dimension(1);
@@ -291,20 +213,11 @@
          }
 
          else{
-<<<<<<< HEAD
-            //  cout << "do train " <<std::endl;
  
              if(data_num_of_cols == (NN_input_num+1) && flag == true){
                 cout << "1010101010" <<std::endl; 
                training_strategy.perform_training();
                cout << "1212121212" <<std::endl; 
-            
-            //   cout << "end train " <<std::endl;
-=======
- 
-            if(data_num_of_cols == 785 && flag == true){
-               training_strategy.perform_training();
->>>>>>> cfe3da3c
 
             try{ 
                
@@ -347,11 +260,7 @@
 
          ERL_NIF_TERM loss_val_term = enif_make_double(env, loss_val);
          ERL_NIF_TERM train_time = enif_make_double(env, duration.count());
-<<<<<<< HEAD
-         
         
-        
-         //ERL_NIF_TERM train_res_and_time = enif_make_tuple(env, 2, loss_val_term,enif_make_double(env, duration.count()));
          ERL_NIF_TERM train_res_and_time = enif_make_tuple(env, 2, loss_val_term,train_time);
          
         if(enif_send(NULL,&(TrainNNptr->pid), env,train_res_and_time)){
@@ -364,15 +273,6 @@
         }
         
          cout << "end train" <<std::endl;
-=======
-         ERL_NIF_TERM train_res_and_time = enif_make_tuple(env, 2, loss_val_term,train_time);
-         
-         if(enif_send(NULL,&(TrainNNptr->pid), env, train_res_and_time)){
-            //  printf("enif_send train succeed\n");
-         }
-         else printf("enif_send failed\n");
-       
->>>>>>> cfe3da3c
          return 0;
 }
 
