#include "nerlWorkerOpenNN.h"


using namespace opennn;

namespace nerlnet
{
// ----- NerlWorkerOpenNN -----

    NerlWorkerOpenNN::NerlWorkerOpenNN(int model_type,std::string &layer_sizes_str, std::string &layer_types_list, std::string &layers_functionality,
                     float learning_rate, int epochs, int optimizer_type, std::string &optimizer_args_str,
                     int loss_method, int distributed_system_type, std::string &distributed_system_args_str) : NerlWorker(model_type, layer_sizes_str, layer_types_list, layers_functionality,
                                                                                                                      learning_rate, epochs, optimizer_type, optimizer_args_str,
                                                                                                                      loss_method, distributed_system_type, distributed_system_args_str)
    {
        _neural_network_ptr = std::make_shared<opennn::NeuralNetwork>();
        generate_opennn_neural_network();
        _training_strategy_ptr = std::make_shared<opennn::TrainingStrategy>();
        generate_training_strategy();
    }

    NerlWorkerOpenNN::~NerlWorkerOpenNN()
    {

    }

    void NerlWorkerOpenNN::post_training_process()
    {
        switch(_model_type){
            case MODEL_TYPE_NN:
            {
                break;
            }
            case MODEL_TYPE_AUTOENCODER:
            {
                break; // Get Loss Values by class LossIndexBackPropagationLM
            }
            case MODEL_TYPE_AE_CLASSIFIER:
            {
                break; // Get Loss Values , Add RED support - David's Thesis
            }
            // case MODEL_TYPE_LSTM:
            // {
            //     break;
            // }
            // case MODEL_TYPE_RECURRENT:
            // {
            //     break;
            // }
        } 
    }

    void NerlWorkerOpenNN::post_predict_process(fTensor2DPtr result_ptr){
        switch(_model_type){
            case MODEL_TYPE_NN:
            {
                break;
            }
            case MODEL_TYPE_AUTOENCODER:
            {
                break;
            }
            case MODEL_TYPE_AE_CLASSIFIER:
            {
                break; // Calculate MSE between result and input , then apply AE_RED
            }
            // case MODEL_TYPE_LSTM:
            // {
            //     break;
            // }
            // case MODEL_TYPE_RECURRENT:
            // {
            //     break;
            // }
        }
    
    }

    /**
     * @brief generate the training strategy for the opennn neural network
     * this function doesn't set the data pointer of the training strategy and doesn't call to the train function
    **/
    void NerlWorkerOpenNN::generate_training_strategy()
    {
     _training_strategy_ptr->set_neural_network_pointer(_neural_network_ptr.get()); // Neural network must be defined at this point
     set_optimization_method(_optimizer_type,_learning_rate);
     set_loss_method(_loss_method);
     cout << "_epochs = " << _epochs << endl;
     _training_strategy_ptr->set_maximum_epochs_number(_epochs); 
<<<<<<< HEAD
 //   _training_strategy_ptr->set_display(TRAINING_STRATEGY_SET_DISPLAY_OFF); // remove opennn training strategy prints
=======
     //_training_strategy_ptr->set_display(TRAINING_STRATEGY_SET_DISPLAY_OFF); // remove opennn training strategy prints
>>>>>>> f64ab5c1
    }

    void NerlWorkerOpenNN::set_optimization_method(int optimizer_type,int learning_rate){
        assert((_training_strategy_ptr->has_neural_network(), "NerlWorkerOpenNN::set_optimization_method - neural network pointer is null"));
        _optimizer_type = optimizer_type;
        cout << "optimizer_type = " << optimizer_type << endl;
        _training_strategy_ptr->set_optimization_method(translate_optimizer_type(optimizer_type));
        switch(_optimizer_type){
            case OPTIMIZER_GD:
            {
                break; //No implementation for learning rate in GD
            }
            case OPTIMIZER_SGD:
            {
                _training_strategy_ptr->get_stochastic_gradient_descent_pointer()->set_initial_learning_rate(learning_rate);
                break;
            }
            case OPTIMIZER_CGD:
            {
                break; // No learning rate for CGD
            }
            case OPTIMIZER_QUASINEUTON:
            {
                break; //No learning rate for Quasi Newton
            }
            case OPTIMIZER_LVM:
            {
                break; //No learning rate for LVM
            }
            case OPTIMIZER_ADAM:
            {
                _training_strategy_ptr->get_adaptive_moment_estimation_pointer()->set_initial_learning_rate(learning_rate);
                break;
            }
        }
    }

    void NerlWorkerOpenNN::set_loss_method(int loss_method){
        assert((_training_strategy_ptr->has_neural_network(), "NerlWorkerOpenNN::set_loss_method - neural network pointer is null"));
        _loss_method = loss_method;
        _training_strategy_ptr->set_loss_method(translate_loss_method(loss_method));
    }

    void NerlWorkerOpenNN::generate_opennn_neural_network()
    {
        int nerlnet_custom_model; // defines if this is a nerlnet custom project or an opennn project
        int model_type_tr = translate_model_type(_model_type, nerlnet_custom_model);
        switch(nerlnet_custom_model)
        {
            case false:
            {
                generate_opennn_project(_neural_network_ptr);
                break;
            }
            case true:
            {
                switch(model_type_tr)
                {
                    case MODEL_TYPE_NN:
                    {
                        generate_custom_model_nn(_neural_network_ptr);
                        break;
                    }
                    case MODEL_TYPE_AUTOENCODER: // ! Ask David if AE/AEC should be created in "generate_custom_model_nn" (same building process)
                    {
                        generate_custom_model_nn(_neural_network_ptr); // TODO Change back to generate_custom_model_ae
                        break;
                    }
                    case MODEL_TYPE_AE_CLASSIFIER: // ! Ask David if AE/AEC should be created in "generate_custom_model_nn" (same building process)
                    {
                        generate_custom_model_aec(_neural_network_ptr);
                        break;
                    }
                    // case MODEL_TYPE_LSTM:
                    // {
                    //     generate_custom_model_lstm(_neural_network_ptr);
                    //     break;
                    // }
                    // case MODEL_TYPE_RECURRENT:
                    // {
                    //     generate_custom_model_recurrent(_neural_network_ptr);
                    //     break;
                    // }
                }
                break;
            }
        }
    }

    void NerlWorkerOpenNN::generate_opennn_project(std::shared_ptr<opennn::NeuralNetwork> &neural_network_ptr)
    {
        // TODO Ori and Nadav - implement
        switch (_model_type)
        {
        case MODEL_TYPE_APPROXIMATION:
           neural_network_ptr->set_project_type(opennn::NeuralNetwork::ProjectType::Approximation);
            break;
        case MODEL_TYPE_CLASSIFICATION:
            neural_network_ptr->set_project_type(opennn::NeuralNetwork::ProjectType::Classification);
            break;
        case MODEL_TYPE_FORECASTING:
            neural_network_ptr->set_project_type(opennn::NeuralNetwork::ProjectType::Forecasting);
            break;
        default:
            break;
        }

    }

 


    void NerlWorkerOpenNN::set_dataset(std::shared_ptr<opennn::DataSet> data_set,fTensor2DPtr TrainDataNNptr){
        _data_set = data_set;
        int nerlnet_custom_model; // defines if this is a nerlnet custom project or an opennn project
        /// find the type of input layer (first layer) and neural network 
        // if needed take the data set and change it (in cnn change,in ae duplicate)
        // in cnn , see the inputs of the user. if the user gave 3 dimensions so the data set will have 3 dimensions
        // the last dim will be the samples num and the second will be multiple channels and  columns .
        std::shared_ptr<opennn::NeuralNetwork> neural_network_ptr = get_neural_network_ptr();
         switch (_model_type) {
            case MODEL_TYPE_AUTOENCODER:
            {

            }
            case MODEL_TYPE_AE_CLASSIFIER:
            {
            cout << TrainDataNNptr->dimension(0) << "x" << TrainDataNNptr->dimension(1) << endl;
            Eigen::array<int, 2> bcast({1, 2}); 
            std::shared_ptr<Eigen::Tensor<float,2>> autoencoder_data = std::make_shared<Eigen::Tensor<float,2>>(TrainDataNNptr->broadcast(bcast));
            int num_of_features = neural_network_ptr->get_inputs_number();
            int num_of_output_neurons = neural_network_ptr->get_outputs_number(); 
            bool data_set_condition = (num_of_features + num_of_output_neurons) == autoencoder_data->dimension(1);
            assert(("issue with data input/output dimensions", data_set_condition));
            _data_set->set_data(*autoencoder_data);
            _data_set->set(autoencoder_data->dimension(0) , num_of_features , num_of_output_neurons); // TODO CHECK

            _data_set->print();
            neural_network_ptr->print();
            break;
            }
            default:
            {  
            int data_cols = TrainDataNNptr->dimension(1);
            int num_of_features = neural_network_ptr->get_inputs_number();
            int num_of_output_neurons = neural_network_ptr->get_outputs_number(); 
            _data_set->set_data(*(TrainDataNNptr));
             // Data set definitions
             bool data_set_condition = (num_of_features + num_of_output_neurons) == data_cols;
             assert(("issue with data input/output dimensions", data_set_condition));
            if(neural_network_ptr->has_convolutional_layer()){
                 Tensor<Index, 1> input_variable_dimension(3);
                 input_variable_dimension.setValues({this->_nerl_layers_linked_list->get_dim_size(DIM_Z_IDX), this->_nerl_layers_linked_list->get_dim_size(DIM_Y_IDX), this->_nerl_layers_linked_list->get_dim_size(DIM_X_IDX)});
                 _data_set->set_input_variables_dimensions(input_variable_dimension);
                int samples_num =  _data_set->get_samples_number();
                int input_variable = this->_nerl_layers_linked_list->get_dim_size(DIM_Y_IDX)* this->_nerl_layers_linked_list->get_dim_size(DIM_X_IDX);
                //std::cout << "samples_num = " << samples_num << "num_of_output_neurons = " << num_of_output_neurons << std::endl;
                for(Index sample_indx = 0; sample_indx < samples_num ; sample_indx++)
                 {
                   _data_set->set_sample_use(sample_indx, DataSet::SampleUse::Training);
                 }
                 /*
                 for(Index sample_indx = static_cast<Index>(samples_num ); sample_indx < samples_num; sample_indx++)
                  {
                     _data_set->set_sample_use(sample_indx, DataSet::SampleUse::Selection);
                  }
                  */
                for(Index column_indx = 0; column_indx <input_variable ; column_indx++)
                {
                  _data_set->set_column_use(column_indx, DataSet::VariableUse::Input);
                  _data_set->set_column_type(column_indx, DataSet::ColumnType::Numeric);
                 }
                for(Index column_indx = input_variable; column_indx < input_variable + num_of_output_neurons; column_indx++)
                 {
                    _data_set->set_column_type(column_indx, DataSet::ColumnType::Binary);
                    _data_set->set_column_use(column_indx, DataSet::VariableUse::Target);
                 }
                    _data_set->set_columns_scalers(Scaler::NoScaling);
            }else{
                    _data_set->set(TrainDataNNptr->dimension(0), num_of_features, num_of_output_neurons);
            }
              break;
            }
         }
    }

    void NerlWorkerOpenNN::generate_custom_model_nn(std::shared_ptr<opennn::NeuralNetwork> &neural_network_ptr)
    {        
        shared_ptr<NerlLayer> curr_layer = _nerl_layers_linked_list;
        while(curr_layer)
        {
            int layer_type = curr_layer->get_layer_type();
            switch(layer_type)
            {
                case LAYER_TYPE_CNN: 
                {
                   // std::shared_ptr<NerlLayer> prev_layer = curr_layer->get_prev_layer_ptr();
                    int layer_rows_num     = curr_layer->get_dim_size(DIM_X_IDX);
                    int layer_cols_num     = curr_layer->get_dim_size(DIM_Y_IDX);
                    int layer_channels_num = curr_layer->get_dim_size(DIM_Z_IDX);
                   
                 //   int sample_num = curr_layer->get_dim_size(DIM_W_IDX);
                 //   cout << "layer_rows_num Cnn= " << layer_rows_num << endl;
                //    cout << "layer_cols_num Cnn= " << layer_cols_num << endl;
                //    cout << "layer_channels_num Cnn= " << layer_channels_num << endl;

                    std::shared_ptr<NerlLayerCNN> cnn_curr_layer = std::dynamic_pointer_cast<NerlLayerCNN>(curr_layer);
                    // set the number of inputs
                    Tensor<Index, 1> cnn_layer_inputs_dimensions(4); 
                   // const Index batch_samples = 10U;
                    cnn_layer_inputs_dimensions[Convolutional4dDimensions::sample_index] = 1;
                    cnn_layer_inputs_dimensions[Convolutional4dDimensions::row_index] = layer_rows_num;
                    cnn_layer_inputs_dimensions[Convolutional4dDimensions::column_index] = layer_cols_num;
                    cnn_layer_inputs_dimensions[Convolutional4dDimensions::channel_index] = layer_channels_num;
                    int kernels_rows_number     = cnn_curr_layer->get_dim_kernel_size(DIM_X_IDX);
                    int kernels_columns_number  = cnn_curr_layer->get_dim_kernel_size(DIM_Y_IDX);
                    int kernels_number          = cnn_curr_layer->get_dim_kernel_size(DIM_W_IDX); 
                    int kernels_channels_number = cnn_curr_layer->get_dim_kernel_size(DIM_Z_IDX); 

                    // set the number of kernel
                    Tensor<Index, 1> cnn_layer_kernels_dimensions(4);
                    cnn_layer_kernels_dimensions[Kernel4dDimensions::row_index]     = kernels_rows_number; //according the opennn example
                    cnn_layer_kernels_dimensions[Kernel4dDimensions::column_index]  = kernels_columns_number; //according the opennn example
                    cnn_layer_kernels_dimensions[Kernel4dDimensions::channel_index] = kernels_channels_number; //change to get_dim_kernel_size z
                    cnn_layer_kernels_dimensions[Kernel4dDimensions::kernel_index]  = kernels_number;    //according the opennn example
                   // std::cout << "cnn_layer_kernels_dimensions = " << cnn_layer_kernels_dimensions<< std::endl;
                  //  std::cout << "cnn_layer_inputs_dimensions = " << cnn_layer_inputs_dimensions<< std::endl;
                    ConvolutionalLayer* convolutional_layer = new ConvolutionalLayer(cnn_layer_inputs_dimensions, cnn_layer_kernels_dimensions);
                    //set stride
                    int stride_row  = cnn_curr_layer->get_stride(DIM_X_IDX);
                    int stride_col  = cnn_curr_layer->get_stride(DIM_Y_IDX);
                  //  std::cout << "stride_row = " << stride_row << std::endl;
                  //  std::cout << "stride_col = " << stride_col << std::endl;
                    convolutional_layer->set_column_stride(stride_col); // set_column_stride
                    convolutional_layer->set_row_stride(stride_row); // set_row_stride

                    //set padding add if to make sure we have padding
                 //   Tensor<type,4> cnn_layer_padding_dimensions(2);
                   // Tensor<type,4> cnn_layer_padding_outputs(layer_rows_num, layer_cols_num, layer_channels_num, 1);
                    int padding_row =  cnn_curr_layer->get_padding_size(DIM_X_IDX);
                    int padding_col =  cnn_curr_layer->get_padding_size(DIM_Y_IDX);
                    //cnn_layer_padding_dimensions(0) =  padding_row; //according the opennn example
                   // cnn_layer_padding_dimensions(1) =  padding_col; //according the opennn example
                    // set convulution type
                    if(cnn_curr_layer->get_type_conv()){
                         convolutional_layer->set_convolution_type(opennn::ConvolutionalLayer::ConvolutionType::Same);
                       //  std::cout << "same convolutional_layer" << std::endl;
                    }else{
                        convolutional_layer->set_convolution_type(opennn::ConvolutionalLayer::ConvolutionType::Valid); 
                      //    std::cout << "valid convolutional_layer" << std::endl;
                    }
                    // insert padding
                    //convolutional_layer->insert_padding(cnn_layer_padding_dimensions,cnn_layer_padding_outputs);
                    // set activation function
                    convolutional_layer->set_activation_function((opennn::ConvolutionalLayer::ActivationFunction)(cnn_curr_layer->get_layer_functionality())); // set activation function
                    // add layer to the neural network
                    neural_network_ptr->add_layer(convolutional_layer); // add layer to the neural network
                    if(curr_layer->get_next_layer_ptr()->get_layer_type() == LAYER_TYPE_PERCEPTRON){ // if the next layer is perceptron       
                            FlattenLayer* flatten_layer = new FlattenLayer(convolutional_layer->get_outputs_dimensions()); // create flatten layer
                            // TODO :Talk with Noa and Ohad about the sizes - make sure the sizes are correct in NerlPlanner
                           //std::cout << "flatten_layer->get_outputs_dimensions() = " << flatten_layer->get_outputs_dimensions() << std::endl;
                            if (flatten_layer->get_outputs_dimensions()[1] != curr_layer->get_next_layer_ptr()->get_dim_size(DIM_X_IDX)) // make sure the dims correct
                            {
                             //  LogError("NerlWorkerOpenNN::generate_custom_model_nn - wrong dimensions in CNN and Perceptron");
                            //   throw std::invalid_argument("NerlWorkerOpenNN::generate_custom_model_nn - wrong dimensions in CNN  and Perceptron");
                            }
                            neural_network_ptr->add_layer(flatten_layer);
                    }
                    std::cout << "after add cnn" << std::endl;
                    break;

                }
                 case LAYER_TYPE_POOLING:
                {
                   // layer type is pooling
                   int layer_rows_num     = curr_layer->get_dim_size(DIM_X_IDX);
                   int layer_cols_num     = curr_layer->get_dim_size(DIM_Y_IDX);
                   int layer_channels_num = curr_layer->get_dim_size(DIM_Z_IDX);
                   //dynamic cast to NerlLayerPooling
                   //cout << "layer_rows_num POOLING = " << layer_rows_num << endl;
                   std::shared_ptr<NerlLayerPooling> pooling_curr_layer = std::dynamic_pointer_cast<NerlLayerPooling>(curr_layer);
                   //get pooling dims
                   int pooling_row = pooling_curr_layer->get_dim_pooling_size(DIM_X_IDX);
                   int pooling_col = pooling_curr_layer->get_dim_pooling_size(DIM_Y_IDX);
                    Tensor<Index, 1> pooling_dimension(2);
                    pooling_dimension.setValues({
                       pooling_row,
                       pooling_col
                      });
                   //create pooling layer
                    Tensor<Index, 1> input_dimensions(4);
                    input_dimensions(Convolutional4dDimensions::channel_index) = layer_channels_num; // Number of kernels (Channels)
                    input_dimensions(Convolutional4dDimensions::row_index)     = layer_rows_num; // Rows
                    input_dimensions(Convolutional4dDimensions::column_index)  = layer_cols_num; // Cols
            
                   PoolingLayer* pooling_layer = new PoolingLayer(input_dimensions,pooling_dimension);
                   // set pooling layer parameters
                   //pooling_layer->set_pool_size(pooling_dims[0],pooling_dims[1]);
                   pooling_layer->set_row_stride(pooling_curr_layer->get_stride(DIM_X_IDX));
                   pooling_layer->set_column_stride(pooling_curr_layer->get_stride(DIM_Y_IDX));
                   pooling_layer->set_pooling_method(translate_pooling_method(pooling_curr_layer->get_layer_functionality()));
                   pooling_layer->set_padding_width(pooling_curr_layer->get_padding_size(DIM_X_IDX));
                   neural_network_ptr->add_layer(pooling_layer); // add layer to the neural network
                }
                case LAYER_TYPE_LSTM:
                {
                    break;
                }
                case LAYER_TYPE_RECCURRENT:
                {
                    break;
                }
                case LAYER_TYPE_DEFAULT:
                {
                    // continue to perceptron case
                }
                case LAYER_TYPE_PERCEPTRON:
                {
                    if (curr_layer->is_first())
                    {
                       LogError("NerlWorkerOpenNN::generate_custom_model_nn - PERCEPTRON cannot be first layer");
                       throw std::invalid_argument("NerlWorkerOpenNN::generate_custom_model_nn - PERCEPTRON cannot be first layer");
                    }
                //    std::cout << "PERCEPTRON" << std::endl;
                    int prev_layer_size;
                //    std::cout << "neural_network_ptr->get_layer_pointer(-1)->get_type_string() = " << neural_network_ptr->get_layer_pointer(neural_network_ptr->get_layers_number()-1)->get_type_string() << std::endl;
                    if(neural_network_ptr->get_layer_pointer(neural_network_ptr->get_layers_number()-1)->get_type_string() == "Flatten"){
                          // std::cout << "Flatten" << std::endl;
                           prev_layer_size = ((FlattenLayer*)(neural_network_ptr->get_layer_pointer(neural_network_ptr->get_layers_number()-1)))->get_outputs_dimensions()[1];
                    }else{
                          std::shared_ptr<NerlLayer> prev_layer = curr_layer->get_prev_layer_ptr();
                          prev_layer_size = prev_layer->get_dim_size(DIM_X_IDX);
                    }
                    int layer_size_curr = curr_layer->get_dim_size(DIM_X_IDX);
                    int get_layer_functionality = curr_layer->get_layer_functionality();
                  //  std::cout << "prev_layer_size = " << prev_layer_size << std::endl;
                  //  std::cout << "layer_size_curr = " << layer_size_curr << std::endl;  
                  //  std::cout << "before newLayer "  << std::endl;
                    PerceptronLayer* newLayer =  new opennn::PerceptronLayer(prev_layer_size, layer_size_curr);
                    newLayer->set_activation_function(translate_activation_function(get_layer_functionality));
                    neural_network_ptr->add_layer(newLayer);
                    break;
                }
                case LAYER_TYPE_SCALING: // TODO Check this layer implementation
                {
               //     std::vector<int> layer_dims_vec;
                 //   curr_layer->get_layer_size(layer_dims_vec);
                    int layer_size_curr = curr_layer->get_dim_size(DIM_X_IDX);
                    int get_layer_functionality = curr_layer->get_layer_functionality();
                    ScalingLayer* newLayer = new opennn::ScalingLayer(layer_size_curr);
                    newLayer->set_scalers(translate_scaling_method(get_layer_functionality));
                    neural_network_ptr->add_layer(newLayer);
                    break;
                }
                  case LAYER_TYPE_UNSCALING: // TODO Check this layer implementation
                {
                    std::vector<int> layer_dims_vec;
                    curr_layer->get_layer_size(layer_dims_vec);
                    int layer_size_curr = curr_layer->get_dim_size(DIM_X_IDX);
                    int get_layer_functionality = curr_layer->get_layer_functionality();
                    UnscalingLayer* newLayer = new opennn::UnscalingLayer(layer_size_curr);
                    newLayer->set_scalers(translate_unscaling_method(get_layer_functionality));
                    neural_network_ptr->add_layer(newLayer);
                    break;
                }

                // TODO Add Boudning Layer!

                  case LAYER_TYPE_PROBABILISTIC:
                {
                      if (curr_layer->is_first())
                    {
                       LogError("NerlWorkerOpenNN::generate_custom_model_nn - PROBABILISTIC cannot be first layer");
                       throw std::invalid_argument("NerlWorkerOpenNN::generate_custom_model_nn - PROBABILISTIC cannot be first layer");
                    }
                  //  cout << "PROBABILISTIC" << endl;
                    std::shared_ptr<NerlLayer> prev_layer = curr_layer->get_prev_layer_ptr();
                    int prev_layer_size = prev_layer->get_dim_size(DIM_X_IDX);
                    int layer_size_curr = curr_layer->get_dim_size(DIM_X_IDX);
                    std::vector<int> layer_dims_vec;
                    curr_layer->get_layer_size(layer_dims_vec); //TODO remove from all layers                 
                    int get_layer_functionality = curr_layer->get_layer_functionality();
                    ProbabilisticLayer* newLayer =  new opennn::ProbabilisticLayer(prev_layer_size, layer_size_curr);
                    newLayer->set_activation_function(translate_probabilistic_activation_function(get_layer_functionality));
                    neural_network_ptr->add_layer(newLayer);
                    break;
                }
            }  
            curr_layer = curr_layer->get_next_layer_ptr();
        }
    }

    void NerlWorkerOpenNN::generate_custom_model_aec(std::shared_ptr<opennn::NeuralNetwork> &neural_network_ptr)
    {
        // TODO Guy - implement
    }

    void NerlWorkerOpenNN::generate_custom_model_ae(std::shared_ptr<opennn::NeuralNetwork> &neural_network_ptr)
    {
        // TODO Guy - implement
    }

    void NerlWorkerOpenNN::generate_custom_model_lstm(std::shared_ptr<opennn::NeuralNetwork> &neural_network_ptr)
    {
        // TODO Ori and Nadav - implement
    }

    void NerlWorkerOpenNN::generate_custom_model_recurrent(std::shared_ptr<opennn::NeuralNetwork> &neural_network_ptr)
    {
        // TODO Ori and Nadav - implement
    }

    int NerlWorkerOpenNN::layer_functionality(int layer_functionality, int layer_type)
    {
        int res;
        switch (layer_type)
        {
            case LAYER_TYPE_DEFAULT:      { res = translate_activation_function_int(layer_functionality); break;} // PERCEPTRON
            case LAYER_TYPE_SCALING:      { res = translate_scaling_method_int(layer_functionality);      break;}
            case LAYER_TYPE_CNN:          { res = translate_activation_function_int(layer_functionality); break;}
            case LAYER_TYPE_PERCEPTRON:   { res = translate_activation_function_int(layer_functionality); break;}
            case LAYER_TYPE_POOLING:      { res = translate_pooling_method_int(layer_functionality);      break;}
            case LAYER_TYPE_PROBABILISTIC:{ res = translate_activation_function_int(layer_functionality); break;}
            case LAYER_TYPE_LSTM:         { res = translate_activation_function_int(layer_functionality); break;}
            case LAYER_TYPE_RECCURRENT:   { res = translate_activation_function_int(layer_functionality); break;}
            case LAYER_TYPE_UNSCALING:    { res = translate_unscaling_method_int(layer_functionality);    break;}
        }
       return res;
    }

    int NerlWorkerOpenNN::translate_layer_type(int layer_type)
    {
        int res;
        switch (layer_type)
        {
            case LAYER_TYPE_DEFAULT:      { res = (int)opennn::Layer::Type::Perceptron;          break;}
            case LAYER_TYPE_SCALING:      { res = (int)opennn::Layer::Type::Scaling;             break;}
            case LAYER_TYPE_CNN:          { res = (int)opennn::Layer::Type::Convolutional;       break;}
            case LAYER_TYPE_PERCEPTRON:   { res = (int)opennn::Layer::Type::Perceptron;          break;}
            case LAYER_TYPE_POOLING:      { res = (int)opennn::Layer::Type::Pooling;             break;}
            case LAYER_TYPE_PROBABILISTIC:{ res = (int)opennn::Layer::Type::Probabilistic;       break;}
            case LAYER_TYPE_LSTM:         { res = (int)opennn::Layer::Type::LongShortTermMemory; break;}
            case LAYER_TYPE_RECCURRENT:   { res = (int)opennn::Layer::Type::Recurrent;           break;}
        }
       return res;
    }

    int NerlWorkerOpenNN::translate_activation_function_int(int activation_function)
    {
       int res;
       switch (activation_function)
       {
       case ACTIVATION_THRESHOLD:    { res = (int)opennn::PerceptronLayer::ActivationFunction::Threshold;                break;}
       case ACTIVATION_SIGN:         { res = (int)opennn::PerceptronLayer::ActivationFunction::SymmetricThreshold;       break;}
       case ACTIVATION_LOGISTIC:     { res = (int)opennn::PerceptronLayer::ActivationFunction::Logistic;                 break;}
       case ACTIVATION_TANH:         { res = (int)opennn::PerceptronLayer::ActivationFunction::HyperbolicTangent;        break;}
       case ACTIVATION_LINEAR:       { res = (int)opennn::PerceptronLayer::ActivationFunction::Linear;                   break;}
       case ACTIVATION_RELU:         { res = (int)opennn::PerceptronLayer::ActivationFunction::RectifiedLinear;          break;}
       case ACTIVATION_ELU:          { res = (int)opennn::PerceptronLayer::ActivationFunction::ExponentialLinear;        break;}
       case ACTIVATION_SELU:         { res = (int)opennn::PerceptronLayer::ActivationFunction::ScaledExponentialLinear;  break;}
       case ACTIVATION_SOFT_PLUS:    { res = (int)opennn::PerceptronLayer::ActivationFunction::SoftPlus;                 break;}
       case ACTIVATION_SOFT_SIGN:    { res = (int)opennn::PerceptronLayer::ActivationFunction::SoftSign;                 break;}
       case ACTIVATION_HARD_SIGMOID: { res = (int)opennn::PerceptronLayer::ActivationFunction::HardSigmoid;              break;}
       }
       return res;
    }

  PerceptronLayer::ActivationFunction NerlWorkerOpenNN::translate_activation_function(int activation_function)
    {
    PerceptronLayer::ActivationFunction res;
       switch (activation_function)
       {
       case ACTIVATION_THRESHOLD:    { res = opennn::PerceptronLayer::ActivationFunction::Threshold;                break;}
       case ACTIVATION_SIGN:         { res = opennn::PerceptronLayer::ActivationFunction::SymmetricThreshold;       break;}
       case ACTIVATION_LOGISTIC:     { res = opennn::PerceptronLayer::ActivationFunction::Logistic;                 break;}
       case ACTIVATION_TANH:         { res = opennn::PerceptronLayer::ActivationFunction::HyperbolicTangent;        break;}
       case ACTIVATION_LINEAR:       { res = opennn::PerceptronLayer::ActivationFunction::Linear;                   break;}
       case ACTIVATION_RELU:         { res = opennn::PerceptronLayer::ActivationFunction::RectifiedLinear;          break;}
       case ACTIVATION_ELU:          { res = opennn::PerceptronLayer::ActivationFunction::ExponentialLinear;        break;}
       case ACTIVATION_SELU:         { res = opennn::PerceptronLayer::ActivationFunction::ScaledExponentialLinear;  break;}
       case ACTIVATION_SOFT_PLUS:    { res = opennn::PerceptronLayer::ActivationFunction::SoftPlus;                 break;}
       case ACTIVATION_SOFT_SIGN:    { res = opennn::PerceptronLayer::ActivationFunction::SoftSign;                 break;}
       case ACTIVATION_HARD_SIGMOID: { res = opennn::PerceptronLayer::ActivationFunction::HardSigmoid;              break;}
       }
       return res;
    }

 ProbabilisticLayer::ActivationFunction NerlWorkerOpenNN::translate_probabilistic_activation_function(int activation_function)
    {
    ProbabilisticLayer::ActivationFunction res;
        switch (activation_function)
         {
          case PROBABILISTIC_ACTIVATION_BINARY:      { res = opennn::ProbabilisticLayer::ActivationFunction::Binary;                break;}  
          case PROBABILISTIC_ACTIVATION_LOGISTIC:    { res = opennn::ProbabilisticLayer::ActivationFunction::Logistic;              break;}
          case PROBABILISTIC_ACTIVATION_COMPETITIVE: { res = opennn::ProbabilisticLayer::ActivationFunction::Competitive;           break;}
          case PROBABILISTIC_ACTIVATION_SOFTMAX:     { res = opennn::ProbabilisticLayer::ActivationFunction::Softmax;               break;}
         }
    
       return res;
    }


    int NerlWorkerOpenNN::translate_loss_method_int(int loss_method)
    {
        int res;
        switch (loss_method)
        {
        case LOSS_METHOD_SSE:        { res = (int)opennn::TrainingStrategy::LossMethod::SUM_SQUARED_ERROR;        break;}
        case LOSS_METHOD_MSE:        { res = (int)opennn::TrainingStrategy::LossMethod::MEAN_SQUARED_ERROR;       break;}
        case LOSS_METHOD_NSE:        { res = (int)opennn::TrainingStrategy::LossMethod::NORMALIZED_SQUARED_ERROR; break;}
        case LOSS_METHOD_MINKOWSKIE: { res = (int)opennn::TrainingStrategy::LossMethod::MINKOWSKI_ERROR;          break;}
        case LOSS_METHOD_WSE:        { res = (int)opennn::TrainingStrategy::LossMethod::WEIGHTED_SQUARED_ERROR;   break;}
        case LOSS_METHOD_CEE:        { res = (int)opennn::TrainingStrategy::LossMethod::CROSS_ENTROPY_ERROR;      break;}
        }
        return res;
    }

    opennn::TrainingStrategy::LossMethod NerlWorkerOpenNN::translate_loss_method(int loss_method){
        opennn::TrainingStrategy::LossMethod res;
        switch (loss_method)
        {
        case LOSS_METHOD_SSE:        { res = opennn::TrainingStrategy::LossMethod::SUM_SQUARED_ERROR;        break;}
        case LOSS_METHOD_MSE:        { res = opennn::TrainingStrategy::LossMethod::MEAN_SQUARED_ERROR;       break;}
        case LOSS_METHOD_NSE:        { res = opennn::TrainingStrategy::LossMethod::NORMALIZED_SQUARED_ERROR; break;}
        case LOSS_METHOD_MINKOWSKIE: { res = opennn::TrainingStrategy::LossMethod::MINKOWSKI_ERROR;          break;}
        case LOSS_METHOD_WSE:        { res = opennn::TrainingStrategy::LossMethod::WEIGHTED_SQUARED_ERROR;   break;}
        case LOSS_METHOD_CEE:        { res = opennn::TrainingStrategy::LossMethod::CROSS_ENTROPY_ERROR;      break;}
        }
        return res;
    }
  

    int NerlWorkerOpenNN::translate_optimizer_type_int(int optimizer_type)
    {   
        int res;
        switch (optimizer_type)
        { 
        case OPTIMIZER_GD:          { res = (int)opennn::TrainingStrategy::OptimizationMethod::GRADIENT_DESCENT;              break;}
        case OPTIMIZER_SGD:         { res = (int)opennn::TrainingStrategy::OptimizationMethod::STOCHASTIC_GRADIENT_DESCENT;   break;}
        case OPTIMIZER_CGD:         { res = (int)opennn::TrainingStrategy::OptimizationMethod::CONJUGATE_GRADIENT;            break;}
        case OPTIMIZER_QUASINEUTON: { res = (int)opennn::TrainingStrategy::OptimizationMethod::QUASI_NEWTON_METHOD;           break;}
        case OPTIMIZER_LVM:         { res = (int)opennn::TrainingStrategy::OptimizationMethod::LEVENBERG_MARQUARDT_ALGORITHM; break;}
        case OPTIMIZER_ADAM:        { res = (int)opennn::TrainingStrategy::OptimizationMethod::ADAPTIVE_MOMENT_ESTIMATION;    break;}
        }
        return res;
    }

    opennn::TrainingStrategy::OptimizationMethod NerlWorkerOpenNN::translate_optimizer_type(int optimizer_type){
        opennn::TrainingStrategy::OptimizationMethod res;
        switch (optimizer_type)
        { 
        case OPTIMIZER_GD:          { res = opennn::TrainingStrategy::OptimizationMethod::GRADIENT_DESCENT;              break;}
        case OPTIMIZER_SGD:         { res = opennn::TrainingStrategy::OptimizationMethod::STOCHASTIC_GRADIENT_DESCENT;   break;}
        case OPTIMIZER_CGD:         { res = opennn::TrainingStrategy::OptimizationMethod::CONJUGATE_GRADIENT;            break;}
        case OPTIMIZER_QUASINEUTON: { res = opennn::TrainingStrategy::OptimizationMethod::QUASI_NEWTON_METHOD;           break;}
        case OPTIMIZER_LVM:         { res = opennn::TrainingStrategy::OptimizationMethod::LEVENBERG_MARQUARDT_ALGORITHM; break;}
        case OPTIMIZER_ADAM:        { res = opennn::TrainingStrategy::OptimizationMethod::ADAPTIVE_MOMENT_ESTIMATION;    break;}
        }
        return res;
    }

    int NerlWorkerOpenNN::translate_scaling_method_int(int scaling_method)
    {
        int res;
        switch (scaling_method)
        {
        case SCALING_NONE:    { res = (int)opennn::Scaler::NoScaling;             break;}
        case SCALING_MINMAX:  { res = (int)opennn::Scaler::MinimumMaximum;        break;}
        case SCALING_MEANSTD: { res = (int)opennn::Scaler::MeanStandardDeviation; break;}
        case SCALING_STD:     { res = (int)opennn::Scaler::StandardDeviation;     break;}
        case SCALING_LOG:     { res = (int)opennn::Scaler::Logarithm;             break;}
        }
        return res;
    }

    opennn::Scaler NerlWorkerOpenNN::translate_scaling_method(int scaling_method)
    {
        opennn::Scaler res;
        switch (scaling_method)
        {
        case SCALING_NONE:    { res = opennn::Scaler::NoScaling;             break;}
        case SCALING_MINMAX:  { res = opennn::Scaler::MinimumMaximum;        break;}
        case SCALING_MEANSTD: { res = opennn::Scaler::MeanStandardDeviation; break;}
        case SCALING_STD:     { res = opennn::Scaler::StandardDeviation;     break;}
        case SCALING_LOG:     { res = opennn::Scaler::Logarithm;             break;}
        }
        return res;
    }


    int NerlWorkerOpenNN::translate_unscaling_method_int(int unscaling_method)
    {   // openNN uses the Scaler enum for both scaling and unscaling
        int res; 
        switch (unscaling_method)
        {
        case UNSCALING_NONE:    { res = (int)opennn::Scaler::NoScaling;             break;}
        case UNSCALING_MINMAX:  { res = (int)opennn::Scaler::MinimumMaximum;        break;}
        case UNSCALING_MEANSTD: { res = (int)opennn::Scaler::MeanStandardDeviation; break;}
        case UNSCALING_STD:     { res = (int)opennn::Scaler::StandardDeviation;     break;}
        case UNSCALING_LOG:     { res = (int)opennn::Scaler::Logarithm;             break;}
        }
        return res;
    }

    opennn::Scaler NerlWorkerOpenNN::translate_unscaling_method(int unscaling_method)
    {
        opennn::Scaler res;
        switch (unscaling_method)
        {
        case UNSCALING_NONE:    { res = opennn::Scaler::NoScaling;             break;}
        case UNSCALING_MINMAX:  { res = opennn::Scaler::MinimumMaximum;        break;}
        case UNSCALING_MEANSTD: { res = opennn::Scaler::MeanStandardDeviation; break;}
        case UNSCALING_STD:     { res = opennn::Scaler::StandardDeviation;     break;}
        case UNSCALING_LOG:     { res = opennn::Scaler::Logarithm;             break;}
        }
        return res;
    }
  
    int NerlWorkerOpenNN::translate_pooling_method_int(int pooling_method)
    {   
        int res; 
        switch (pooling_method)
        {
        case POOLING_NONE: { res = (int)opennn::PoolingLayer::PoolingMethod::NoPooling;      break;}
        case POOLING_MAX:  { res = (int)opennn::PoolingLayer::PoolingMethod::MaxPooling;     break;}
        case POOLING_AVG:  { res = (int)opennn::PoolingLayer::PoolingMethod::AveragePooling; break;}
        }
        return res;
    }

    opennn::PoolingLayer::PoolingMethod NerlWorkerOpenNN::translate_pooling_method(int pooling_method)
    {
        opennn::PoolingLayer::PoolingMethod res;
        switch (pooling_method)
        {
        case POOLING_NONE: { res = opennn::PoolingLayer::PoolingMethod::NoPooling;      break;}
        case POOLING_MAX:  { res = opennn::PoolingLayer::PoolingMethod::MaxPooling;     break;}
        case POOLING_AVG:  { res = opennn::PoolingLayer::PoolingMethod::AveragePooling; break;}
        }
        return res;
    }

    int NerlWorkerOpenNN::translate_model_type(int model_type, int &custom_model)
    {
        int res = model_type;
        custom_model = false;

        switch (model_type)
        {
        case MODEL_TYPE_APPROXIMATION:   {res = (int)NeuralNetwork::ProjectType::Approximation;       break;}
        case MODEL_TYPE_CLASSIFICATION:  {res = (int)NeuralNetwork::ProjectType::Classification;      break;}
        case MODEL_TYPE_FORECASTING:     {res = (int)NeuralNetwork::ProjectType::Forecasting;         break;}
        case MODEL_TYPE_NN:              {custom_model = true; break;}
        case MODEL_TYPE_AUTOENCODER:     {custom_model = true; break;}
        case MODEL_TYPE_AE_CLASSIFIER:   {custom_model = true; break;}
        }
        return res;
    }

} // namespace nerlnet<|MERGE_RESOLUTION|>--- conflicted
+++ resolved
@@ -87,11 +87,7 @@
      set_loss_method(_loss_method);
      cout << "_epochs = " << _epochs << endl;
      _training_strategy_ptr->set_maximum_epochs_number(_epochs); 
-<<<<<<< HEAD
  //   _training_strategy_ptr->set_display(TRAINING_STRATEGY_SET_DISPLAY_OFF); // remove opennn training strategy prints
-=======
-     //_training_strategy_ptr->set_display(TRAINING_STRATEGY_SET_DISPLAY_OFF); // remove opennn training strategy prints
->>>>>>> f64ab5c1
     }
 
     void NerlWorkerOpenNN::set_optimization_method(int optimizer_type,int learning_rate){
@@ -248,17 +244,11 @@
                  _data_set->set_input_variables_dimensions(input_variable_dimension);
                 int samples_num =  _data_set->get_samples_number();
                 int input_variable = this->_nerl_layers_linked_list->get_dim_size(DIM_Y_IDX)* this->_nerl_layers_linked_list->get_dim_size(DIM_X_IDX);
-                //std::cout << "samples_num = " << samples_num << "num_of_output_neurons = " << num_of_output_neurons << std::endl;
                 for(Index sample_indx = 0; sample_indx < samples_num ; sample_indx++)
                  {
                    _data_set->set_sample_use(sample_indx, DataSet::SampleUse::Training);
                  }
-                 /*
-                 for(Index sample_indx = static_cast<Index>(samples_num ); sample_indx < samples_num; sample_indx++)
-                  {
-                     _data_set->set_sample_use(sample_indx, DataSet::SampleUse::Selection);
-                  }
-                  */
+            
                 for(Index column_indx = 0; column_indx <input_variable ; column_indx++)
                 {
                   _data_set->set_column_use(column_indx, DataSet::VariableUse::Input);
@@ -292,16 +282,9 @@
                     int layer_rows_num     = curr_layer->get_dim_size(DIM_X_IDX);
                     int layer_cols_num     = curr_layer->get_dim_size(DIM_Y_IDX);
                     int layer_channels_num = curr_layer->get_dim_size(DIM_Z_IDX);
-                   
-                 //   int sample_num = curr_layer->get_dim_size(DIM_W_IDX);
-                 //   cout << "layer_rows_num Cnn= " << layer_rows_num << endl;
-                //    cout << "layer_cols_num Cnn= " << layer_cols_num << endl;
-                //    cout << "layer_channels_num Cnn= " << layer_channels_num << endl;
-
                     std::shared_ptr<NerlLayerCNN> cnn_curr_layer = std::dynamic_pointer_cast<NerlLayerCNN>(curr_layer);
                     // set the number of inputs
                     Tensor<Index, 1> cnn_layer_inputs_dimensions(4); 
-                   // const Index batch_samples = 10U;
                     cnn_layer_inputs_dimensions[Convolutional4dDimensions::sample_index] = 1;
                     cnn_layer_inputs_dimensions[Convolutional4dDimensions::row_index] = layer_rows_num;
                     cnn_layer_inputs_dimensions[Convolutional4dDimensions::column_index] = layer_cols_num;
@@ -317,14 +300,12 @@
                     cnn_layer_kernels_dimensions[Kernel4dDimensions::column_index]  = kernels_columns_number; //according the opennn example
                     cnn_layer_kernels_dimensions[Kernel4dDimensions::channel_index] = kernels_channels_number; //change to get_dim_kernel_size z
                     cnn_layer_kernels_dimensions[Kernel4dDimensions::kernel_index]  = kernels_number;    //according the opennn example
-                   // std::cout << "cnn_layer_kernels_dimensions = " << cnn_layer_kernels_dimensions<< std::endl;
-                  //  std::cout << "cnn_layer_inputs_dimensions = " << cnn_layer_inputs_dimensions<< std::endl;
+                
                     ConvolutionalLayer* convolutional_layer = new ConvolutionalLayer(cnn_layer_inputs_dimensions, cnn_layer_kernels_dimensions);
                     //set stride
                     int stride_row  = cnn_curr_layer->get_stride(DIM_X_IDX);
                     int stride_col  = cnn_curr_layer->get_stride(DIM_Y_IDX);
-                  //  std::cout << "stride_row = " << stride_row << std::endl;
-                  //  std::cout << "stride_col = " << stride_col << std::endl;
+    
                     convolutional_layer->set_column_stride(stride_col); // set_column_stride
                     convolutional_layer->set_row_stride(stride_row); // set_row_stride
 
@@ -338,10 +319,8 @@
                     // set convulution type
                     if(cnn_curr_layer->get_type_conv()){
                          convolutional_layer->set_convolution_type(opennn::ConvolutionalLayer::ConvolutionType::Same);
-                       //  std::cout << "same convolutional_layer" << std::endl;
                     }else{
                         convolutional_layer->set_convolution_type(opennn::ConvolutionalLayer::ConvolutionType::Valid); 
-                      //    std::cout << "valid convolutional_layer" << std::endl;
                     }
                     // insert padding
                     //convolutional_layer->insert_padding(cnn_layer_padding_dimensions,cnn_layer_padding_outputs);
@@ -352,7 +331,6 @@
                     if(curr_layer->get_next_layer_ptr()->get_layer_type() == LAYER_TYPE_PERCEPTRON){ // if the next layer is perceptron       
                             FlattenLayer* flatten_layer = new FlattenLayer(convolutional_layer->get_outputs_dimensions()); // create flatten layer
                             // TODO :Talk with Noa and Ohad about the sizes - make sure the sizes are correct in NerlPlanner
-                           //std::cout << "flatten_layer->get_outputs_dimensions() = " << flatten_layer->get_outputs_dimensions() << std::endl;
                             if (flatten_layer->get_outputs_dimensions()[1] != curr_layer->get_next_layer_ptr()->get_dim_size(DIM_X_IDX)) // make sure the dims correct
                             {
                              //  LogError("NerlWorkerOpenNN::generate_custom_model_nn - wrong dimensions in CNN and Perceptron");
@@ -360,7 +338,6 @@
                             }
                             neural_network_ptr->add_layer(flatten_layer);
                     }
-                    std::cout << "after add cnn" << std::endl;
                     break;
 
                 }
@@ -371,7 +348,6 @@
                    int layer_cols_num     = curr_layer->get_dim_size(DIM_Y_IDX);
                    int layer_channels_num = curr_layer->get_dim_size(DIM_Z_IDX);
                    //dynamic cast to NerlLayerPooling
-                   //cout << "layer_rows_num POOLING = " << layer_rows_num << endl;
                    std::shared_ptr<NerlLayerPooling> pooling_curr_layer = std::dynamic_pointer_cast<NerlLayerPooling>(curr_layer);
                    //get pooling dims
                    int pooling_row = pooling_curr_layer->get_dim_pooling_size(DIM_X_IDX);
@@ -389,7 +365,6 @@
             
                    PoolingLayer* pooling_layer = new PoolingLayer(input_dimensions,pooling_dimension);
                    // set pooling layer parameters
-                   //pooling_layer->set_pool_size(pooling_dims[0],pooling_dims[1]);
                    pooling_layer->set_row_stride(pooling_curr_layer->get_stride(DIM_X_IDX));
                    pooling_layer->set_column_stride(pooling_curr_layer->get_stride(DIM_Y_IDX));
                    pooling_layer->set_pooling_method(translate_pooling_method(pooling_curr_layer->get_layer_functionality()));
@@ -415,11 +390,8 @@
                        LogError("NerlWorkerOpenNN::generate_custom_model_nn - PERCEPTRON cannot be first layer");
                        throw std::invalid_argument("NerlWorkerOpenNN::generate_custom_model_nn - PERCEPTRON cannot be first layer");
                     }
-                //    std::cout << "PERCEPTRON" << std::endl;
                     int prev_layer_size;
-                //    std::cout << "neural_network_ptr->get_layer_pointer(-1)->get_type_string() = " << neural_network_ptr->get_layer_pointer(neural_network_ptr->get_layers_number()-1)->get_type_string() << std::endl;
                     if(neural_network_ptr->get_layer_pointer(neural_network_ptr->get_layers_number()-1)->get_type_string() == "Flatten"){
-                          // std::cout << "Flatten" << std::endl;
                            prev_layer_size = ((FlattenLayer*)(neural_network_ptr->get_layer_pointer(neural_network_ptr->get_layers_number()-1)))->get_outputs_dimensions()[1];
                     }else{
                           std::shared_ptr<NerlLayer> prev_layer = curr_layer->get_prev_layer_ptr();
@@ -427,9 +399,6 @@
                     }
                     int layer_size_curr = curr_layer->get_dim_size(DIM_X_IDX);
                     int get_layer_functionality = curr_layer->get_layer_functionality();
-                  //  std::cout << "prev_layer_size = " << prev_layer_size << std::endl;
-                  //  std::cout << "layer_size_curr = " << layer_size_curr << std::endl;  
-                  //  std::cout << "before newLayer "  << std::endl;
                     PerceptronLayer* newLayer =  new opennn::PerceptronLayer(prev_layer_size, layer_size_curr);
                     newLayer->set_activation_function(translate_activation_function(get_layer_functionality));
                     neural_network_ptr->add_layer(newLayer);
@@ -437,8 +406,6 @@
                 }
                 case LAYER_TYPE_SCALING: // TODO Check this layer implementation
                 {
-               //     std::vector<int> layer_dims_vec;
-                 //   curr_layer->get_layer_size(layer_dims_vec);
                     int layer_size_curr = curr_layer->get_dim_size(DIM_X_IDX);
                     int get_layer_functionality = curr_layer->get_layer_functionality();
                     ScalingLayer* newLayer = new opennn::ScalingLayer(layer_size_curr);
@@ -467,12 +434,9 @@
                        LogError("NerlWorkerOpenNN::generate_custom_model_nn - PROBABILISTIC cannot be first layer");
                        throw std::invalid_argument("NerlWorkerOpenNN::generate_custom_model_nn - PROBABILISTIC cannot be first layer");
                     }
-                  //  cout << "PROBABILISTIC" << endl;
                     std::shared_ptr<NerlLayer> prev_layer = curr_layer->get_prev_layer_ptr();
                     int prev_layer_size = prev_layer->get_dim_size(DIM_X_IDX);
-                    int layer_size_curr = curr_layer->get_dim_size(DIM_X_IDX);
-                    std::vector<int> layer_dims_vec;
-                    curr_layer->get_layer_size(layer_dims_vec); //TODO remove from all layers                 
+                    int layer_size_curr = curr_layer->get_dim_size(DIM_X_IDX);             
                     int get_layer_functionality = curr_layer->get_layer_functionality();
                     ProbabilisticLayer* newLayer =  new opennn::ProbabilisticLayer(prev_layer_size, layer_size_curr);
                     newLayer->set_activation_function(translate_probabilistic_activation_function(get_layer_functionality));
