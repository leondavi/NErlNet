--- conflicted
+++ resolved
@@ -31,16 +31,6 @@
             {
                 break;
             }
-<<<<<<< HEAD
-            case MODEL_TYPE_AUTOENCODER:
-            {
-                break; // Get Loss Values by class LossIndexBackPropagationLM
-            }
-            case MODEL_TYPE_AE_CLASSIFIER:
-            {
-                break; // Get Loss Values , Add RED support - David's Thesis
-            }
-=======
             case MODEL_TYPE_AUTOENCODER: // Get Loss Values by class LossIndexBackPropagationLM
             {
                 // std::shared_ptr<TrainingStrategy> training_strategy_ptr = get_training_strategy_ptr();
@@ -77,7 +67,6 @@
 
                 
             
->>>>>>> 795dd9f2
             // case MODEL_TYPE_LSTM:
             // {
             //     break;
@@ -88,10 +77,7 @@
             // }
         } 
     }
-<<<<<<< HEAD
-=======
     
->>>>>>> 795dd9f2
 
     void NerlWorkerOpenNN::post_predict_process(fTensor2DPtr result_ptr){
         switch(_model_type){
@@ -128,12 +114,9 @@
      _training_strategy_ptr->set_neural_network_pointer(_neural_network_ptr.get()); // Neural network must be defined at this point
      set_optimization_method(_optimizer_type,_learning_rate);
      set_loss_method(_loss_method);
-<<<<<<< HEAD
      cout << "_epochs = " << _epochs << endl;
-=======
->>>>>>> 795dd9f2
      _training_strategy_ptr->set_maximum_epochs_number(_epochs); 
- //   _training_strategy_ptr->set_display(TRAINING_STRATEGY_SET_DISPLAY_OFF); // remove opennn training strategy prints
+     _training_strategy_ptr->set_display(TRAINING_STRATEGY_SET_DISPLAY_OFF); // remove opennn training strategy prints
     }
 
     void NerlWorkerOpenNN::set_optimization_method(int optimizer_type,int learning_rate){
@@ -199,11 +182,7 @@
                     }
                     case MODEL_TYPE_AUTOENCODER: // ! Ask David if AE/AEC should be created in "generate_custom_model_nn" (same building process)
                     {
-<<<<<<< HEAD
-                        generate_custom_model_nn(_neural_network_ptr); // TODO Change back to generate_custom_model_ae
-=======
                         generate_custom_model_nn(_neural_network_ptr); 
->>>>>>> 795dd9f2
                         break;
                     }
                     case MODEL_TYPE_AE_CLASSIFIER: // ! Ask David if AE/AEC should be created in "generate_custom_model_nn" (same building process)
@@ -247,12 +226,9 @@
 
     }
 
-<<<<<<< HEAD
  
 
 
-=======
->>>>>>> 795dd9f2
     void NerlWorkerOpenNN::set_dataset(std::shared_ptr<opennn::DataSet> data_set,fTensor2DPtr TrainDataNNptr){
         _data_set = data_set;
         int nerlnet_custom_model; // defines if this is a nerlnet custom project or an opennn project
@@ -268,27 +244,15 @@
             }
             case MODEL_TYPE_AE_CLASSIFIER:
             {
-<<<<<<< HEAD
-            cout << TrainDataNNptr->dimension(0) << "x" << TrainDataNNptr->dimension(1) << endl;
-            Eigen::array<int, 2> bcast({1, 2}); 
-            std::shared_ptr<Eigen::Tensor<float,2>> autoencoder_data = std::make_shared<Eigen::Tensor<float,2>>(TrainDataNNptr->broadcast(bcast));
-            int num_of_features = neural_network_ptr->get_inputs_number();
-            int num_of_output_neurons = neural_network_ptr->get_outputs_number(); 
-=======
             _aec_data_set = TrainDataNNptr; 
             Eigen::array<int, 2> bcast({1, 2}); 
             std::shared_ptr<Eigen::Tensor<float,2>> autoencoder_data = std::make_shared<Eigen::Tensor<float,2>>(TrainDataNNptr->broadcast(bcast));
             int num_of_features = neural_network_ptr->get_inputs_number();
             int num_of_output_neurons = neural_network_ptr->get_outputs_number();
->>>>>>> 795dd9f2
             bool data_set_condition = (num_of_features + num_of_output_neurons) == autoencoder_data->dimension(1);
             assert(("issue with data input/output dimensions", data_set_condition));
             _data_set->set_data(*autoencoder_data);
             _data_set->set(autoencoder_data->dimension(0) , num_of_features , num_of_output_neurons); // TODO CHECK
-<<<<<<< HEAD
-
-            _data_set->print();
-            neural_network_ptr->print();
             break;
             }
             default:
@@ -326,21 +290,6 @@
                     _data_set->set(TrainDataNNptr->dimension(0), num_of_features, num_of_output_neurons);
             }
               break;
-=======
-            break;
-            }
-            default:
-            {
-            int data_cols = TrainDataNNptr->dimension(1);
-            int num_of_features = neural_network_ptr->get_inputs_number();
-            int num_of_output_neurons = neural_network_ptr->get_outputs_number(); 
-
-             // Data set definitions
-             bool data_set_condition = (num_of_features + num_of_output_neurons) == data_cols;
-             assert(("issue with data input/output dimensions", data_set_condition));
-            _data_set->set_data(*(TrainDataNNptr));
-            _data_set->set(TrainDataNNptr->dimension(0), num_of_features, num_of_output_neurons);
->>>>>>> 795dd9f2
             }
          }
     }
@@ -362,7 +311,6 @@
                     std::shared_ptr<NerlLayerCNN> cnn_curr_layer = std::dynamic_pointer_cast<NerlLayerCNN>(curr_layer);
                     // set the number of inputs
                     Tensor<Index, 1> cnn_layer_inputs_dimensions(4); 
-<<<<<<< HEAD
                     cnn_layer_inputs_dimensions[Convolutional4dDimensions::sample_index] = 1;
                     cnn_layer_inputs_dimensions[Convolutional4dDimensions::row_index] = layer_rows_num;
                     cnn_layer_inputs_dimensions[Convolutional4dDimensions::column_index] = layer_cols_num;
@@ -387,27 +335,6 @@
                     convolutional_layer->set_column_stride(stride_col); // set_column_stride
                     convolutional_layer->set_row_stride(stride_row); // set_row_stride
 
-=======
-                    cnn_layer_inputs_dimensions[0] = layer_rows_num;
-                    cnn_layer_inputs_dimensions[1] = layer_cols_num;
-                    cnn_layer_inputs_dimensions[2] = layer_channels_num; // each channel is diffrent value in the matrix (in rgb it is 3)
-                    cnn_layer_inputs_dimensions[3] = 1; //number of images/data 
-                    int kernels_rows_number    = cnn_curr_layer->get_dim_kernel_size(DIM_X_IDX);
-                    int kernels_columns_number = cnn_curr_layer->get_dim_kernel_size(DIM_Y_IDX);
-                    int kernels_number = 1; 
-                    // set the number of kernel
-                    Tensor<Index, 1> cnn_layer_kernels_dimensions(4);
-                    cnn_layer_kernels_dimensions(0) = kernels_rows_number; //according the opennn example
-                    cnn_layer_kernels_dimensions(1) = kernels_columns_number; //according the opennn example
-                    cnn_layer_kernels_dimensions(2) = layer_channels_num; //change to get_dim_kernel_size z
-                    cnn_layer_kernels_dimensions(3) = kernels_number; //according the opennn example
-                    ConvolutionalLayer* convolutional_layer = new ConvolutionalLayer(cnn_layer_inputs_dimensions, cnn_layer_kernels_dimensions);
-                    //set stride
-                    int stride_row = cnn_curr_layer->get_stride(DIM_X_IDX);
-                    int stride_col = cnn_curr_layer->get_stride(DIM_Y_IDX);
-                    convolutional_layer->set_row_stride(stride_row); // set_row_stride
-                    convolutional_layer->set_column_stride(stride_col); // set_column_stride
->>>>>>> 795dd9f2
                     //set padding add if to make sure we have padding
                  //   Tensor<type,4> cnn_layer_padding_dimensions(2);
                    // Tensor<type,4> cnn_layer_padding_outputs(layer_rows_num, layer_cols_num, layer_channels_num, 1);
@@ -416,17 +343,10 @@
                     //cnn_layer_padding_dimensions(0) =  padding_row; //according the opennn example
                    // cnn_layer_padding_dimensions(1) =  padding_col; //according the opennn example
                     // set convulution type
-<<<<<<< HEAD
                     if(cnn_curr_layer->get_type_conv()){
                          convolutional_layer->set_convolution_type(opennn::ConvolutionalLayer::ConvolutionType::Same);
                     }else{
                         convolutional_layer->set_convolution_type(opennn::ConvolutionalLayer::ConvolutionType::Valid); 
-=======
-                    if(padding_row == 0 && padding_col == 0){
-                        convolutional_layer->set_convolution_type(opennn::ConvolutionalLayer::ConvolutionType::Valid); 
-                    }else{
-                        convolutional_layer->set_convolution_type(opennn::ConvolutionalLayer::ConvolutionType::Same); 
->>>>>>> 795dd9f2
                     }
                     // insert padding
                     //convolutional_layer->insert_padding(cnn_layer_padding_dimensions,cnn_layer_padding_outputs);
@@ -434,7 +354,6 @@
                     convolutional_layer->set_activation_function((opennn::ConvolutionalLayer::ActivationFunction)(cnn_curr_layer->get_layer_functionality())); // set activation function
                     // add layer to the neural network
                     neural_network_ptr->add_layer(convolutional_layer); // add layer to the neural network
-<<<<<<< HEAD
                     if(curr_layer->get_next_layer_ptr()->get_layer_type() == LAYER_TYPE_PERCEPTRON){ // if the next layer is perceptron       
                             FlattenLayer* flatten_layer = new FlattenLayer(convolutional_layer->get_outputs_dimensions()); // create flatten layer
                             // TODO :Talk with Noa and Ohad about the sizes - make sure the sizes are correct in NerlPlanner
@@ -442,21 +361,6 @@
                             {
                              //  LogError("NerlWorkerOpenNN::generate_custom_model_nn - wrong dimensions in CNN and Perceptron");
                             //   throw std::invalid_argument("NerlWorkerOpenNN::generate_custom_model_nn - wrong dimensions in CNN  and Perceptron");
-=======
-                    if(curr_layer->get_next_layer_ptr()->get_layer_type() == LAYER_TYPE_PERCEPTRON){ // if the next layer is perceptron
-                            Tensor<Index, 1> flatten_layer_inputs_dimensions(4);
-                            flatten_layer_inputs_dimensions(0) =  ((layer_rows_num - kernels_rows_number    + 2*padding_row*0) / stride_row) + 1; //according the opennn example
-                            flatten_layer_inputs_dimensions(1) =  ((layer_cols_num - kernels_columns_number + 2*padding_col*0) / stride_col) + 1; //according the opennn example
-                            flatten_layer_inputs_dimensions(2) =  kernels_number; //according the opennn example
-                            flatten_layer_inputs_dimensions(3) =  1;             //samples_number
-                            FlattenLayer* flatten_layer = new FlattenLayer(flatten_layer_inputs_dimensions); // create flatten layer
-                            // TODO :Talk with Noa and Ohad about the sizes - make sure the sizes are correct in NerlPlanner
-                            std::cout << "flatten_layer->get_outputs_dimensions()[0] = " << flatten_layer->get_outputs_dimensions()[0] << std::endl;
-                            if (flatten_layer->get_outputs_dimensions()[0] != curr_layer->get_next_layer_ptr()->get_dim_size(DIM_X_IDX)) // make sure the dims correct
-                            {
-                               LogError("NerlWorkerOpenNN::generate_custom_model_nn - wrong dimensions in CNN and Perceptron");
-                               throw std::invalid_argument("NerlWorkerOpenNN::generate_custom_model_nn - wrong dimensions in CNN  and Perceptron");
->>>>>>> 795dd9f2
                             }
                             neural_network_ptr->add_layer(flatten_layer);
                     }
@@ -468,7 +372,6 @@
                    // layer type is pooling
                    int layer_rows_num     = curr_layer->get_dim_size(DIM_X_IDX);
                    int layer_cols_num     = curr_layer->get_dim_size(DIM_Y_IDX);
-<<<<<<< HEAD
                    int layer_channels_num = curr_layer->get_dim_size(DIM_Z_IDX);
                    //dynamic cast to NerlLayerPooling
                    std::shared_ptr<NerlLayerPooling> pooling_curr_layer = std::dynamic_pointer_cast<NerlLayerPooling>(curr_layer);
@@ -488,17 +391,6 @@
             
                    PoolingLayer* pooling_layer = new PoolingLayer(input_dimensions,pooling_dimension);
                    // set pooling layer parameters
-=======
-                   //dynamic cast to NerlLayerPooling
-                   std::shared_ptr<NerlLayerPooling> pooling_curr_layer = std::dynamic_pointer_cast<NerlLayerPooling>(curr_layer);
-                   //get pooling dims
-                   std::vector<int> pooling_dims;
-                   pooling_curr_layer->get_pooling_dims(pooling_dims);
-                   //create pooling layer
-                   PoolingLayer* pooling_layer = new PoolingLayer(layer_rows_num, layer_cols_num);
-                   // set pooling layer parameters
-                   pooling_layer->set_pool_size(pooling_dims[0],pooling_dims[1]);
->>>>>>> 795dd9f2
                    pooling_layer->set_row_stride(pooling_curr_layer->get_stride(DIM_X_IDX));
                    pooling_layer->set_column_stride(pooling_curr_layer->get_stride(DIM_Y_IDX));
                    pooling_layer->set_pooling_method(translate_pooling_method(pooling_curr_layer->get_layer_functionality()));
@@ -557,13 +449,6 @@
                     newLayer->set_scalers(translate_unscaling_method(get_layer_functionality));
                     neural_network_ptr->add_layer(newLayer);
                     break;
-<<<<<<< HEAD
-                }
-
-                // TODO Add Boudning Layer!
-
-                  case LAYER_TYPE_PROBABILISTIC:
-=======
                 }
 
                 case LAYER_TYPE_BOUNDING: // TODO Check this layer implementation
@@ -579,7 +464,6 @@
                 }
 
                 case LAYER_TYPE_PROBABILISTIC:
->>>>>>> 795dd9f2
                 {
                     if (curr_layer->is_first())
                     {
