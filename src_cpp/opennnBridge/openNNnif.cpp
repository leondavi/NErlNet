#include "openNNnif.h"
#define NERLNIF_PREFIX "[NERLNIF] "

void* trainFun(void* arg)
{
    cout << "Got to trainFun" << endl;
    std::shared_ptr<TrainNN>* pTrainNNptr = static_cast<shared_ptr<TrainNN>*>(arg);
    std::shared_ptr<TrainNN> TrainNNptr = *pTrainNNptr;
    delete pTrainNNptr;

    double loss_val;
    ErlNifEnv *env = enif_alloc_env();    

    //cout << "TrainNNptr->data = " << *(TrainNNptr->data) << endl;
   // data_set.set_data(*(TrainNNptr->data));

    //get nerlworker from bridge controller
    BridgeController &bridge_controller = BridgeController::GetInstance();
    std::shared_ptr<NerlWorker> nerlworker = bridge_controller.getModelPtr(TrainNNptr->mid);
    std::shared_ptr<NerlWorkerOpenNN> nerlworker_opennn = std::static_pointer_cast<NerlWorkerOpenNN>(nerlworker);
    //get neural network from nerlworker
    std::shared_ptr<opennn::DataSet> data_set_ptr = std::make_shared<opennn::DataSet> ();
    std::shared_ptr<opennn::NeuralNetwork> neural_network_ptr = nerlworker_opennn->get_neural_network_ptr();
    nerlworker_opennn->set_dataset(data_set_ptr, TrainNNptr->data);
    data_set_ptr = nerlworker_opennn->get_data_set();
    std::shared_ptr<TrainingStrategy> training_strategy_ptr = nerlworker_opennn->get_training_strategy_ptr();
<<<<<<< HEAD
    training_strategy_ptr->set_data_set_pointer(data_set_ptr.get());
    cout << "before perform_training"<< endl;
=======
    training_strategy_ptr->set_data_set_pointer(nerlworker_opennn->get_dataset_ptr().get());
    nerlworker_opennn->get_dataset_ptr()->print();
>>>>>>> 121d3031
    TrainingResults res = training_strategy_ptr->perform_training();
    cout << "after perform_training"<< endl;
    nerlworker_opennn->post_training_process(); 
    loss_val = res.get_training_error(); // learn about "get_training_error" of opennn
    cout << "LossVal: " << loss_val << endl;
    neural_network_ptr->print();

    // Stop the timer and calculate the time took for training
    high_resolution_clock::time_point  stop = high_resolution_clock::now();
    auto duration = duration_cast<microseconds>(stop - TrainNNptr->start_time);

    if(isnan(loss_val)  ) 
    {
        loss_val = -1.0;
        cout << NERLNIF_PREFIX << "loss val = nan , setting NN weights to random values" <<std::endl;
        neural_network_ptr->set_parameters_random();
    }
    //cout << "returning training values"<<std::endl;
    ERL_NIF_TERM loss_val_term = enif_make_double(env, loss_val);
    ERL_NIF_TERM train_time = enif_make_double(env, duration.count());
    ERL_NIF_TERM nerlnif_atom = enif_make_atom(env, NERLNIF_ATOM_STR);

    ERL_NIF_TERM train_res_and_time = enif_make_tuple(env, 3 , nerlnif_atom , loss_val_term , train_time);


    if(enif_send(NULL,&(TrainNNptr->pid), env,train_res_and_time)){
        //  printf("enif_send train succeed\n");
    }
    else 
    {
        LogError << "enif_send failed " << endl;
        LogError << NERLNIF_PREFIX << "loss val:" << loss_val<< endl;
        LogError << NERLNIF_PREFIX << " train_time:" <<  train_time<< endl;
    }

    return 0;
}

void* PredictFun(void* arg)
{ 
    std::shared_ptr<PredictNN>* pPredictNNptr = static_cast<shared_ptr<PredictNN>*>(arg);
    std::shared_ptr<PredictNN> PredictNNptr = *pPredictNNptr;
    delete pPredictNNptr;

    nifpp::TERM prediction;
    int EAC_prediction; 
    ErlNifEnv *env = enif_alloc_env();    
    //get nerlworker from bridge controller
    BridgeController &bridge_controller = BridgeController::GetInstance();
    std::shared_ptr<NerlWorker> nerlworker = bridge_controller.getModelPtr(PredictNNptr->mid);
    std::shared_ptr<NerlWorkerOpenNN> nerlworker_opennn = std::static_pointer_cast<NerlWorkerOpenNN>(nerlworker);
    //get neural network from nerlworker
    std::shared_ptr<opennn::NeuralNetwork> neural_network = nerlworker_opennn->get_neural_network_ptr();

    Index num_of_samples = PredictNNptr->data->dimension(0);
    Index inputs_number = neural_network->get_inputs_number();

    fTensor2DPtr calculate_res = std::make_shared<fTensor2D>(num_of_samples, neural_network->get_outputs_number());
    Tensor<Index, 1> inputs_dimensions(2);

    inputs_dimensions.setValues({num_of_samples, inputs_number});

    *calculate_res = neural_network->calculate_outputs(PredictNNptr->data->data(), inputs_dimensions);
    nerlworker_opennn->post_predict_process(calculate_res); 

    nifpp::make_tensor_2d<float,fTensor2D>(env, prediction, calculate_res);

    // only for AE and AEC calculate the distance between prediction labels and input data

    // Stop the timer and calculate the time took for training
    high_resolution_clock::time_point  stop = high_resolution_clock::now();
    auto duration = duration_cast<microseconds>(stop - PredictNNptr->start_time);
    nifpp::TERM predict_time = nifpp::make(env, duration.count());
    nifpp::str_atom nerlnif_atom_str(NERLNIF_ATOM_STR);
    nifpp::TERM nerlnif_atom = nifpp::make(env , nerlnif_atom_str);
    ERL_NIF_TERM predict_res_and_time = enif_make_tuple(env, 4 , nerlnif_atom , prediction , nifpp::make(env, PredictNNptr->return_tensor_type) , predict_time);


    if(enif_send(NULL,&(PredictNNptr->pid), env, predict_res_and_time)){
        // printf("enif_send succeed prediction\n");
    }
    else
    {
        LogError << "enif_send failed " << endl;
    }
    return 0;
}<|MERGE_RESOLUTION|>--- conflicted
+++ resolved
@@ -24,13 +24,8 @@
     nerlworker_opennn->set_dataset(data_set_ptr, TrainNNptr->data);
     data_set_ptr = nerlworker_opennn->get_data_set();
     std::shared_ptr<TrainingStrategy> training_strategy_ptr = nerlworker_opennn->get_training_strategy_ptr();
-<<<<<<< HEAD
-    training_strategy_ptr->set_data_set_pointer(data_set_ptr.get());
-    cout << "before perform_training"<< endl;
-=======
     training_strategy_ptr->set_data_set_pointer(nerlworker_opennn->get_dataset_ptr().get());
     nerlworker_opennn->get_dataset_ptr()->print();
->>>>>>> 121d3031
     TrainingResults res = training_strategy_ptr->perform_training();
     cout << "after perform_training"<< endl;
     nerlworker_opennn->post_training_process(); 
@@ -74,7 +69,6 @@
     std::shared_ptr<PredictNN>* pPredictNNptr = static_cast<shared_ptr<PredictNN>*>(arg);
     std::shared_ptr<PredictNN> PredictNNptr = *pPredictNNptr;
     delete pPredictNNptr;
-
     nifpp::TERM prediction;
     int EAC_prediction; 
     ErlNifEnv *env = enif_alloc_env();    
@@ -87,19 +81,23 @@
 
     Index num_of_samples = PredictNNptr->data->dimension(0);
     Index inputs_number = neural_network->get_inputs_number();
-
     fTensor2DPtr calculate_res = std::make_shared<fTensor2D>(num_of_samples, neural_network->get_outputs_number());
+    Tensor<Index, 1> input_variable_dimension(4);
     Tensor<Index, 1> inputs_dimensions(2);
 
-    inputs_dimensions.setValues({num_of_samples, inputs_number});
-
-    *calculate_res = neural_network->calculate_outputs(PredictNNptr->data->data(), inputs_dimensions);
+    if(neural_network->has_convolutional_layer())
+    {  
+        ConvolutionalLayer* conv = (ConvolutionalLayer*)neural_network->get_layer_pointer(0);
+        input_variable_dimension.setValues({conv->get_input_variables_dimensions()(0),conv->get_input_variables_dimensions()(1), conv->get_input_variables_dimensions()(2), conv->get_input_variables_dimensions()(3)});
+        *calculate_res = neural_network->calculate_outputs(PredictNNptr->data->data(), input_variable_dimension);
+    }else{
+        inputs_dimensions.setValues({num_of_samples, inputs_number});
+         *calculate_res = neural_network->calculate_outputs(PredictNNptr->data->data(), inputs_dimensions);
+    }
     nerlworker_opennn->post_predict_process(calculate_res); 
-
     nifpp::make_tensor_2d<float,fTensor2D>(env, prediction, calculate_res);
-
     // only for AE and AEC calculate the distance between prediction labels and input data
-
+    std::cout << "*calculate_res.get(): " << (*calculate_res.get()).dimensions() << std::endl;
     // Stop the timer and calculate the time took for training
     high_resolution_clock::time_point  stop = high_resolution_clock::now();
     auto duration = duration_cast<microseconds>(stop - PredictNNptr->start_time);
