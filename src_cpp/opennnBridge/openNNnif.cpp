#include "openNNnif.h"
#define NERLNIF_PREFIX "[NERLNIF] "

void* trainFun(void* arg)
{
    cout << "Got to trainFun" << endl;
    std::shared_ptr<TrainNN>* pTrainNNptr = static_cast<shared_ptr<TrainNN>*>(arg);
    std::shared_ptr<TrainNN> TrainNNptr = *pTrainNNptr;
    delete pTrainNNptr;

    double loss_val;
    ErlNifEnv *env = enif_alloc_env();    

    //cout << "TrainNNptr->data = " << *(TrainNNptr->data) << endl;
   // data_set.set_data(*(TrainNNptr->data));

    //get nerlworker from bridge controller
    BridgeController &bridge_controller = BridgeController::GetInstance();
    std::shared_ptr<NerlWorker> nerlworker = bridge_controller.getModelPtr(TrainNNptr->mid);
    std::shared_ptr<NerlWorkerOpenNN> nerlworker_opennn = std::static_pointer_cast<NerlWorkerOpenNN>(nerlworker);
    //get neural network from nerlworker
    std::shared_ptr<opennn::DataSet> data_set_ptr = std::make_shared<opennn::DataSet> ();
    std::shared_ptr<opennn::NeuralNetwork> neural_network_ptr = nerlworker_opennn->get_neural_network_ptr();
    nerlworker_opennn->set_dataset(data_set_ptr, TrainNNptr->data);
<<<<<<< HEAD
    data_set_ptr = nerlworker_opennn->get_data_set();
    std::shared_ptr<TrainingStrategy> training_strategy_ptr = nerlworker_opennn->get_training_strategy_ptr();
    training_strategy_ptr->set_data_set_pointer(nerlworker_opennn->get_dataset_ptr().get());
    nerlworker_opennn->get_dataset_ptr()->print();
    TrainingResults res = training_strategy_ptr->perform_training();
    cout << "after perform_training"<< endl;
=======
    std::shared_ptr<TrainingStrategy> training_strategy_ptr = nerlworker_opennn->get_training_strategy_ptr();
    training_strategy_ptr->set_data_set_pointer(nerlworker_opennn->get_dataset_ptr().get());
    TrainingResults res = training_strategy_ptr->perform_training();
>>>>>>> 20323306
    nerlworker_opennn->post_training_process(); 
    loss_val = res.get_training_error(); // learn about "get_training_error" of opennn
    cout << "LossVal: " << loss_val << endl;
    neural_network_ptr->print();

    // Stop the timer and calculate the time took for training
    high_resolution_clock::time_point  stop = high_resolution_clock::now();
    auto duration = duration_cast<microseconds>(stop - TrainNNptr->start_time);
    ERL_NIF_TERM loss_val_term;

    if(isnan(loss_val)  ) 
    {
        loss_val_term = enif_make_atom(env , NERLNIF_NAN_ATOM_STR);
        cout << NERLNIF_PREFIX << "loss val = nan , setting NN weights to random values" <<std::endl;
        neural_network_ptr->set_parameters_random();
    }
    else {
        loss_val_term = enif_make_double(env, loss_val);
    }
    ERL_NIF_TERM train_time = enif_make_double(env, duration.count());
    ERL_NIF_TERM nerlnif_atom = enif_make_atom(env, NERLNIF_ATOM_STR);

    ERL_NIF_TERM train_res_and_time = enif_make_tuple(env, 3 , nerlnif_atom , loss_val_term , train_time);


    if(enif_send(NULL,&(TrainNNptr->pid), env,train_res_and_time)){
        //  printf("enif_send train succeed\n");
    }
    else 
    {
        LogError << "enif_send failed " << endl;
        LogError << NERLNIF_PREFIX << "loss val:" << loss_val<< endl;
        LogError << NERLNIF_PREFIX << " train_time:" <<  train_time<< endl;
    }

    return 0;
}

void* PredictFun(void* arg)
{ 
    std::shared_ptr<PredictNN>* pPredictNNptr = static_cast<shared_ptr<PredictNN>*>(arg);
    std::shared_ptr<PredictNN> PredictNNptr = *pPredictNNptr;
    delete pPredictNNptr;
    nifpp::TERM prediction;
    int EAC_prediction; 
    ErlNifEnv *env = enif_alloc_env();    
    //get nerlworker from bridge controller
    BridgeController &bridge_controller = BridgeController::GetInstance();
    std::shared_ptr<NerlWorker> nerlworker = bridge_controller.getModelPtr(PredictNNptr->mid);
    std::shared_ptr<NerlWorkerOpenNN> nerlworker_opennn = std::static_pointer_cast<NerlWorkerOpenNN>(nerlworker);
    //get neural network from nerlworker
    std::shared_ptr<opennn::NeuralNetwork> neural_network = nerlworker_opennn->get_neural_network_ptr();

    Index num_of_samples = PredictNNptr->data->dimension(0);
    Index inputs_number = neural_network->get_inputs_number();
    fTensor2DPtr calculate_res = std::make_shared<fTensor2D>(num_of_samples, neural_network->get_outputs_number());
    Tensor<Index, 1> input_variable_dimension(4);
    Tensor<Index, 1> inputs_dimensions(2);

<<<<<<< HEAD
    if(neural_network->has_convolutional_layer())
    {  
        ConvolutionalLayer* conv = (ConvolutionalLayer*)neural_network->get_layer_pointer(0);
        input_variable_dimension.setValues({conv->get_input_variables_dimensions()(0),conv->get_input_variables_dimensions()(1), conv->get_input_variables_dimensions()(2), conv->get_input_variables_dimensions()(3)});
        *calculate_res = neural_network->calculate_outputs(PredictNNptr->data->data(), input_variable_dimension);
    }else{
        inputs_dimensions.setValues({num_of_samples, inputs_number});
         *calculate_res = neural_network->calculate_outputs(PredictNNptr->data->data(), inputs_dimensions);
    }
    nerlworker_opennn->post_predict_process(calculate_res); 
    nifpp::make_tensor_2d<float,fTensor2D>(env, prediction, calculate_res);
    // only for AE and AEC calculate the distance between prediction labels and input data
    std::cout << "*calculate_res.get(): " << (*calculate_res.get()).dimensions() << std::endl;
=======
    inputs_dimensions.setValues({num_of_samples, inputs_number});
    // ! pre_predict_process(PredictNNptr->data()); // This function will copy the data for post_predict phase of AEC
    *calculate_res = neural_network->calculate_outputs(PredictNNptr->data->data(), inputs_dimensions);
    nerlworker_opennn->post_predict_process(calculate_res); 

    nifpp::make_tensor_2d<float,fTensor2D>(env, prediction, calculate_res);

    // only for AE and AEC calculate the distance between prediction labels and input data

>>>>>>> 20323306
    // Stop the timer and calculate the time took for training
    high_resolution_clock::time_point  stop = high_resolution_clock::now();
    auto duration = duration_cast<microseconds>(stop - PredictNNptr->start_time);
    nifpp::TERM predict_time = nifpp::make(env, duration.count());
    nifpp::str_atom nerlnif_atom_str(NERLNIF_ATOM_STR);
    nifpp::TERM nerlnif_atom = nifpp::make(env , nerlnif_atom_str);
    ERL_NIF_TERM predict_res_and_time = enif_make_tuple(env, 4 , nerlnif_atom , prediction , nifpp::make(env, PredictNNptr->return_tensor_type) , predict_time);


    if(enif_send(NULL,&(PredictNNptr->pid), env, predict_res_and_time)){
        // printf("enif_send succeed prediction\n");
    }
    else
    {
        LogError << "enif_send failed " << endl;
    }
    return 0;
}<|MERGE_RESOLUTION|>--- conflicted
+++ resolved
@@ -22,22 +22,12 @@
     std::shared_ptr<opennn::DataSet> data_set_ptr = std::make_shared<opennn::DataSet> ();
     std::shared_ptr<opennn::NeuralNetwork> neural_network_ptr = nerlworker_opennn->get_neural_network_ptr();
     nerlworker_opennn->set_dataset(data_set_ptr, TrainNNptr->data);
-<<<<<<< HEAD
     data_set_ptr = nerlworker_opennn->get_data_set();
     std::shared_ptr<TrainingStrategy> training_strategy_ptr = nerlworker_opennn->get_training_strategy_ptr();
     training_strategy_ptr->set_data_set_pointer(nerlworker_opennn->get_dataset_ptr().get());
-    nerlworker_opennn->get_dataset_ptr()->print();
     TrainingResults res = training_strategy_ptr->perform_training();
-    cout << "after perform_training"<< endl;
-=======
-    std::shared_ptr<TrainingStrategy> training_strategy_ptr = nerlworker_opennn->get_training_strategy_ptr();
-    training_strategy_ptr->set_data_set_pointer(nerlworker_opennn->get_dataset_ptr().get());
-    TrainingResults res = training_strategy_ptr->perform_training();
->>>>>>> 20323306
     nerlworker_opennn->post_training_process(); 
     loss_val = res.get_training_error(); // learn about "get_training_error" of opennn
-    cout << "LossVal: " << loss_val << endl;
-    neural_network_ptr->print();
 
     // Stop the timer and calculate the time took for training
     high_resolution_clock::time_point  stop = high_resolution_clock::now();
@@ -93,7 +83,6 @@
     Tensor<Index, 1> input_variable_dimension(4);
     Tensor<Index, 1> inputs_dimensions(2);
 
-<<<<<<< HEAD
     if(neural_network->has_convolutional_layer())
     {  
         ConvolutionalLayer* conv = (ConvolutionalLayer*)neural_network->get_layer_pointer(0);
@@ -107,17 +96,6 @@
     nifpp::make_tensor_2d<float,fTensor2D>(env, prediction, calculate_res);
     // only for AE and AEC calculate the distance between prediction labels and input data
     std::cout << "*calculate_res.get(): " << (*calculate_res.get()).dimensions() << std::endl;
-=======
-    inputs_dimensions.setValues({num_of_samples, inputs_number});
-    // ! pre_predict_process(PredictNNptr->data()); // This function will copy the data for post_predict phase of AEC
-    *calculate_res = neural_network->calculate_outputs(PredictNNptr->data->data(), inputs_dimensions);
-    nerlworker_opennn->post_predict_process(calculate_res); 
-
-    nifpp::make_tensor_2d<float,fTensor2D>(env, prediction, calculate_res);
-
-    // only for AE and AEC calculate the distance between prediction labels and input data
-
->>>>>>> 20323306
     // Stop the timer and calculate the time took for training
     high_resolution_clock::time_point  stop = high_resolution_clock::now();
     auto duration = duration_cast<microseconds>(stop - PredictNNptr->start_time);
