--- conflicted
+++ resolved
@@ -74,12 +74,6 @@
     }
 
     void deleteModel(unsigned long mid){
-<<<<<<< HEAD
-        if (this->_MidNumModel.find(mid) == m.end())
-        {
-            throw(std::invalid_argument("model id is not exist in this erlang node!"));
-        }
-=======
         if (this->_MidNumModelType.find(mid) == _MidNumModelType.end())
         {
             throw(std::invalid_argument("model id is not exist in this erlang node!"));
@@ -88,7 +82,6 @@
         {
             throw std::runtime_error("an unexpected bridge controller behavior - maps are not identical!");
         }
->>>>>>> fcf554d1
         this->_MidNumModel.erase(mid); // TODO: Check for memmory leaks
         this->_MidNumModelType.erase(mid);
     }
