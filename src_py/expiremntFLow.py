def initTrain():
<<<<<<< HEAD
    new_list = [('http://127.0.0.1:8080/updateCSV', "s1,w1,./input/traininputShuffledNormalized.csv"),
=======
    new_list = [('http://127.0.0.1:8080/updateCSV', "s1,w1,w2,./input/inputShort_splitted/"),
>>>>>>> e63c6d81
                ('http://127.0.0.1:8080/clientsTraining', "")]
    return new_list

def startCasting():
    # startCasting bode: "source_name1,source_2,....,numberOfSamplesToSend"
    new_list = [('http://127.0.0.1:8080/startCasting', "s1,2")]
    return new_list

def initPredict():
    new_list = [('http://127.0.0.1:8080/updateCSV', "s1,w1,w2,./input/input9p_splitted/"),
                ('http://127.0.0.1:8080/clientsPredict', "")]
    return new_list<|MERGE_RESOLUTION|>--- conflicted
+++ resolved
@@ -1,9 +1,5 @@
 def initTrain():
-<<<<<<< HEAD
-    new_list = [('http://127.0.0.1:8080/updateCSV', "s1,w1,./input/traininputShuffledNormalized.csv"),
-=======
-    new_list = [('http://127.0.0.1:8080/updateCSV', "s1,w1,w2,./input/inputShort_splitted/"),
->>>>>>> e63c6d81
+    new_list = [('http://127.0.0.1:8080/updateCSV', "s1,w1,w2,./input/traininputShuffledNormalized_splitted/"),
                 ('http://127.0.0.1:8080/clientsTraining', "")]
     return new_list
 
