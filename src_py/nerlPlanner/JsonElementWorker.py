--- conflicted
+++ resolved
@@ -179,11 +179,7 @@
         return newWorker
 
     def __str__(self):
-<<<<<<< HEAD
-        return f"layers sizes: {self.LayersSizesListStr}, model {self.ModelTypeStr}, using optimizer {self.optimizer}, loss method: {self.LossMethodStr}, lr: {self.LearningRate}, epochs: {self.Epochs}, infra {self.Infra}"
-=======
         return f"layers sizes: {self.LayersSizesListStr}, model: {self.ModelTypeStr}, using optimizer: {self.optimizer.get_val_str()}, loss method: {self.LossMethodStr}, lr: {self.LearningRate}, epochs: {self.Epochs.get_value_str()}, infra: {self.Infra.get_val_str()}, distributed system type: {self.distributedSystemType.get_val_str()}, distributed system token: {self.distributedSystemToken.get_val_str()}"
->>>>>>> 486c12df
     
     def error(self): 
         return not self.input_validation() # + more checks
