--- conflicted
+++ resolved
@@ -51,10 +51,7 @@
         reqData = request.form
         print(reqData)
         reqData = list(reqData)
-<<<<<<< HEAD
-=======
 
->>>>>>> fd4e2db1
         # From a list with only one string -> to a string. split by delimiter:
         reqData = reqData[0].split('#')
 
@@ -93,9 +90,6 @@
 api.add_resource(ack, "/ack")
 api.add_resource(shutdown, "/shutdown")
 api.add_resource(lossFunction, "/lossFunction")
-<<<<<<< HEAD
-=======
 
->>>>>>> fd4e2db1
 api.add_resource(predictRes, "/predictRes")
 api.add_resource(statistics, "/statistics")