from collections import OrderedDict
from sklearn import metrics
from IPython.display import display
import matplotlib.pyplot as plt
from datetime import datetime
from pathlib import Path
from experiment_phase import *
import globalVars as globe
from definitions import *
import pandas as pd
import numpy as np
import seaborn as sns
sns.set_theme()
MIN_LOSS_BASELINE_FILENAME = "min_loss_dict.json"
MODEL_PERFORMANCE_FILENAME = "model_perf.csv"

MATRIX_DISP_SCALING = 5
class Stats():

    def __init__(self, experiment_phase: ExperimentPhase):
        self.experiment_phase = experiment_phase
        self.nerl_model_db = self.experiment_phase.get_nerl_model_db()
        self.nerl_comm_db = self.experiment_phase.get_nerl_comm_db()
        self.phase = self.experiment_phase.get_phase_type()
        self.name = self.experiment_phase.get_name()
        self.loss_ts_pd = None
        self.missed_batches_warning_msg = False
        self.experiment_flow_type = self.experiment_phase.get_experiment_flow_type()
        if (self.phase == PHASE_PREDICTION_STR):
            for source_piece_inst in self.experiment_phase.get_sources_pieces():
                csv_dataset = source_piece_inst.get_csv_dataset_parent()
                source_piece_csv_labels_file = csv_dataset.genrate_source_piece_ds_csv_file_labels(source_piece_inst, self.phase)
                source_piece_inst.set_pointer_to_sourcePiece_CsvDataSet_labels(source_piece_csv_labels_file)
            self.headers_list = csv_dataset.get_headers_row()

        Path(f'{EXPERIMENT_RESULTS_PATH}/{self.experiment_phase.get_experiment_flow_name()}').mkdir(parents=True, exist_ok=True)
        Path(f'{EXPERIMENT_RESULTS_PATH}/{self.experiment_phase.get_phase_type()}/{self.experiment_phase.get_experiment_flow_name()}').mkdir(parents=True, exist_ok=True)
        self.exp_path = f'{self.experiment_phase.get_experiment_flow_name()}_{self.name}_{self.phase}_{datetime.now().strftime("%Y_%m_%d_%H_%M_%S")}'

    def get_phase(self):
        return self.phase
    
    def get_name(self):
        return self.name
    
       # TODO 
    def get_loss_foh_missing(self , plot : bool = False , saveToFile : bool = False): # foh = first order hold - do avg between the existing points
        assert self.phase == PHASE_TRAINING_STR, "This function is only available for training phase"
        pass

    #TODO Implement this function
    def get_loss_by_source(self , plot : bool = False , saveToFile : bool = False): # Todo change i
        """
        Returns a dictionary of {source : DataFrame[BatchID,'w1','w2'...'wn']} for each source in the experiment.
        """
        pass

    def get_loss_ts(self , plot : bool = False , saveToFile : bool = False): # Todo change it
        """
        Returns a dictionary of {worker : loss list} for each worker in the experiment.
        use plot=True to plot the loss function.
        """
        assert self.experiment_flow_type == "classification", "This function is only available for classification experiments"
        assert self.phase == PHASE_TRAINING_STR, "This function is only available for training phase"
        loss_dict = {}
        workers_model_db_list = self.nerl_model_db.get_workers_model_db_list()
        workers_names = [worker_model_db.get_worker_name() for worker_model_db in workers_model_db_list]
        num_of_workers = len(workers_model_db_list)
        total_batches_list = [worker.get_total_batches() for worker in workers_model_db_list]
        max_batches = max(total_batches_list)
        
        for worker_db in workers_model_db_list:
            worker_name = worker_db.get_worker_name()
            loss_dict[worker_name] = []
            batches_ts_tansor_data_dict =worker_db.get_batches_ts_tansor_data_dict()
            sorted_batches_ts_tansor_data_dict = dict(sorted(batches_ts_tansor_data_dict.items()))
            loss_dict[worker_name] = [sorted_batches_ts_tansor_data_dict[key] for key in sorted(sorted_batches_ts_tansor_data_dict)]
            
        # Convert NumPy arrays to floats
        for worker_name in loss_dict:
            loss_dict[worker_name] = [float(arr) for sublist in loss_dict[worker_name] for arr in sublist]
            loss_dict[worker_name] += [None] * (max_batches - len(loss_dict[worker_name]))

        df = pd.DataFrame(loss_dict)
        self.loss_ts_pd = df
        #print(df)
        
        if plot:
            sns.lineplot(data=df)
            plt.xlabel('Batch Num.')
            plt.ylabel('Loss Value')
            plt.title('Training Loss Function')
        return df

    def get_min_loss(self , plot : bool = False , saveToFile : bool = False): # Todo change it
        """
        Returns a dictionary of {worker : min loss} for each worker in the experiment.
        use plot=True to plot the min loss of each worker.
        """
        assert self.experiment_flow_type == "classification", "This function is only available for classification experiments"
        min_loss_dict = OrderedDict()
        if self.loss_ts_pd is None:
            loss_ts_pd = self.get_loss_ts()
        else:
            loss_ts_pd = self.loss_ts_pd
        for worker_name in loss_ts_pd.columns:
            min_loss = loss_ts_pd[worker_name].min(numeric_only=True)
            min_loss_dict[worker_name] = min_loss

        if saveToFile:
            LOG_INFO(f"Saving min loss dict to file: {EXPERIMENT_RESULTS_PATH}/{self.exp_path}/min_loss_dict.json")
            export_dict_json(f'{EXPERIMENT_RESULTS_PATH}/{self.exp_path}/{MIN_LOSS_BASELINE_FILENAME}', min_loss_dict)
            
        if plot:
            sns.barplot(data=min_loss_dict , palette='viridis')
            plt.ylabel('Min Loss Value')
            plt.title('Training Min Loss')
        return min_loss_dict


        # if plot: 
        #     plt.figure(figsize = (30,15), dpi = 150)
        #     plt.rcParams.update({'font.size': 22})
        #     for worker_name, loss_list in loss_dict.items():
        #         plt.plot(loss_list, label=worker_name)
        #     plt.legend(list(loss_dict.keys()))
        #     plt.xlabel('Batch Number' , fontsize=30)
        #     plt.ylabel('Loss' , fontsize=30) 
        #     plt.yscale('log')
        #     plt.xlim(left=0)
        #     plt.ylim(bottom=0)
        #     plt.title('Training Loss Function')
        #     plt.grid(visible=True, which='major', linestyle='-')
        #     plt.minorticks_on()
        #     plt.grid(visible=True, which='minor', linestyle='-', alpha=0.7)
        #     plt.show()
        #     plt.savefig(f'{EXPERIMENT_RESULTS_PATH}/{self.experiment.name}/Training/Loss_graph.png')
         
    def expend_labels_df(self, df):
        assert self.phase == PHASE_PREDICTION_STR, "This function is only available for predict phase"
        temp_list = list(range(df.shape[1])) 
        temp_list = [x + df.shape[1] for x in temp_list]
        num_of_labels = df.shape[1]
        df = df.reindex(columns = [*df.columns.tolist(), *temp_list], fill_value = 0)
        assert df.shape[1] == 2 * num_of_labels, "Error in expend_labels_df function"
        return df
  

    def survey(results, category_names):
        """
        Parameters
        ----------
        results : dict
            A mapping from question labels to a list of answers per category.
            It is assumed all lists contain the same number of entries and that
            it matches the length of *category_names*.
        category_names : list of str
            The category labels.
        """
        labels = list(results.keys())
        data = np.array(list(results.values()))
        data_cum = data.cumsum(axis=1)
        category_colors = plt.colormaps['RdYlGn'](np.linspace(0.15, 0.85, data.shape[1]))
        fig, ax = plt.subplots(figsize=(9.2, 5))
        ax.invert_yaxis()
        ax.xaxis.set_visible(False)
        ax.set_xlim(0, np.sum(data, axis=1).max())

        for i, (colname, color) in enumerate(zip(category_names, category_colors)):
            widths = data[:, i]
            starts = data_cum[:, i] - widths
            rects = ax.barh(labels, widths, left=starts, height=0.5,label=colname, color=color)

            r, g, b, _ = color
            text_color = 'white' if r * g * b < 0.5 else 'darkgrey'
            ax.bar_label(rects, label_type='center', color=text_color)
            ax.legend(ncols=len(category_names), bbox_to_anchor=(0, 1),loc='lower left', fontsize='small')

        return fig, ax

    def get_distributed_train_labels(self , normalize : bool = False ,plot : bool = False , saveToFile : bool = False): 
        assert self.experiment_flow_type == "training", "This function is only available for training experiments" 
        assert self.phase == PHASE_TRAINING_STR, "This function is only available for train phase"   
        sources_pieces_list = self.experiment_phase.get_sources_pieces()
        workers_model_db_list = self.nerl_model_db.get_workers_model_db_list()
        dict_worker = {}
        for worker in workers_model_db_list:
            dict_worker[worker.get_worker_name()] = []
        labels_d = []
        category_names = ['Strongly disagree', 'Disagree',
                  'Neither agree nor disagree', 'Agree', 'Strongly agree']
        results = {
    'Question 1': [10, 15, 17, 32, 26],
    'Question 2': [26, 22, 29, 10, 13],
    'Question 3': [35, 37, 7, 2, 19],
    'Question 4': [32, 11, 9, 15, 33],
    'Question 5': [21, 29, 5, 5, 40],
    'Question 6': [8, 19, 5, 30, 38]
        }

        for source_piece_inst in sources_pieces_list:
            sourcePiece_csv_labels_path = source_piece_inst.get_pointer_to_sourcePiece_CsvDataSet_labels()
            df_actual_labels = pd.read_csv(sourcePiece_csv_labels_path)
            num_of_labels = df_actual_labels.shape[1]
            header_list = range(num_of_labels) 
            df_actual_labels.columns = header_list
            labels_d = header_list
            source_name = source_piece_inst.get_source_name()
            # build confusion matrix for each worker
            target_workers = source_piece_inst.get_target_workers()
            batch_size = source_piece_inst.get_batch_size()
            for worker_db in workers_model_db_list:
                worker_name = worker_db.get_worker_name()
                if worker_name not in target_workers:
                    continue
                if(dict_worker[worker_name] == []):
                    dict_worker[worker_name] = [0] * num_of_labels
                df_worker_labels = df_actual_labels.copy()
                total_batches_per_source = worker_db.get_total_batches_per_source(source_name)
                for batch_id in range(total_batches_per_source):
                    batch_db = worker_db.get_batch(source_name, str(batch_id))
                    if not batch_db: # if batch is missing
                        if not self.missed_batches_warning_msg:
                            LOG_WARNING(f"missed batches")
                            self.missed_batches_warning_msg = True
                        dict_worker[worker_name][sum(df_worker_labels.iloc[batch_id * batch_size: (batch_id + 1) * batch_size])] +=1 # set the actual label to None for the predict labels in the df 

        self.survey(dict_worker, labels_d)
        plt.show()


    def get_confusion_matrices(self , normalize : bool = False ,plot : bool = False , saveToFile : bool = False): 
        assert self.experiment_flow_type == "classification", "This function is only available for classification experiments" 
        assert self.phase == PHASE_PREDICTION_STR, "This function is only available for predict phase"   
        sources_pieces_list = self.experiment_phase.get_sources_pieces()
        workers_model_db_list = self.nerl_model_db.get_workers_model_db_list()
        confusion_matrix_source_dict = {}
        confusion_matrix_worker_dict = {}
        for source_piece_inst in sources_pieces_list:
            sourcePiece_csv_labels_path = source_piece_inst.get_pointer_to_sourcePiece_CsvDataSet_labels()
            df_actual_labels = pd.read_csv(sourcePiece_csv_labels_path)
            num_of_labels = df_actual_labels.shape[1]
            header_list = range(num_of_labels) 
            df_actual_labels.columns = header_list
            df_actual_labels = self.expend_labels_df(df_actual_labels)
            #print(df_actual_labels)
            source_name = source_piece_inst.get_source_name()

            # build confusion matrix for each worker
            target_workers = source_piece_inst.get_target_workers()
            worker_missed_batches = {}
            batch_size = source_piece_inst.get_batch_size()
            for worker_db in workers_model_db_list:
                worker_name = worker_db.get_worker_name()
                if worker_name not in target_workers:
                    continue
                df_worker_labels = df_actual_labels.copy()
                total_batches_per_source = worker_db.get_total_batches_per_source(source_name)
                for batch_id in range(total_batches_per_source):
                    batch_db = worker_db.get_batch(source_name, str(batch_id))
                    if not batch_db: # if batch is missing
                        if not self.missed_batches_warning_msg:
                            LOG_WARNING(f"missed batches")
                            self.missed_batches_warning_msg = True
                        starting_offset = source_piece_inst.get_starting_offset()
                        df_worker_labels.iloc[batch_id * batch_size: (batch_id + 1) * batch_size, num_of_labels:] = None # set the actual label to None for the predict labels in the df 
                        worker_missed_batches[(worker_name, source_name, str(batch_id))] = (starting_offset + batch_id * batch_size, batch_size)  # save the missing batch
                
                df_worker_labels = df_worker_labels.dropna()
                # print(df_worker_labels)
                for batch_id in range(total_batches_per_source):
                    batch_db = worker_db.get_batch(source_name, str(batch_id))
                    if batch_db:
                        # counter = according indexs of array 
                        # cycle = according indexs of panadas (with jump)
                        cycle = int(batch_db.get_batch_id())
                        tensor_data = batch_db.get_tensor_data()
<<<<<<< HEAD
                        tensor_data = tensor_data.reshape(batch_size, num_of_labels)
=======
                        # print(f"tensor_data shape: {tensor_data.shape}")
                        tensor_data = tensor_data.reshape(batch_size, num_of_labels) 
                        #print(df_worker_labels)
                        #print(tensor_data)
>>>>>>> 26a6df62
                        start_index = cycle * batch_size
                        end_index = (cycle + 1) * batch_size
                        df_worker_labels.iloc[start_index:end_index, num_of_labels:] = None # Fix an issue of pandas of incompatible dtype
                        df_worker_labels.iloc[start_index:end_index, num_of_labels:] = tensor_data
<<<<<<< HEAD

=======
                        # print(df_worker_labels)
>>>>>>> 26a6df62

                if len(self.headers_list) == 1:
                    class_name = self.headers_list[0]
                    actual_labels = df_worker_labels.iloc[:, :num_of_labels].values.flatten().tolist()
                    predict_labels = df_worker_labels.iloc[:, num_of_labels:].values.flatten().tolist()
                    confusion_matrix = metrics.confusion_matrix(actual_labels, predict_labels)
                    confusion_matrix_source_dict[(source_name, worker_name, class_name)] = confusion_matrix
                    if (worker_name, class_name) not in confusion_matrix_worker_dict:
                        confusion_matrix_worker_dict[(worker_name, class_name)] = confusion_matrix
                    else:
                        confusion_matrix_worker_dict[(worker_name, class_name)] += confusion_matrix
                    
                else: # Multi-Class
                    # Take 2 list from the df, one for the actual labels and one for the predict labels to build the confusion matrix
                    max_column_predict_index = df_worker_labels.iloc[:, num_of_labels:].idxmax(axis=1) 
                    max_column_predict_index = max_column_predict_index.tolist() 
                    max_column_predict_index = [int(predict_index) - num_of_labels for predict_index in max_column_predict_index] # fix the index to original labels index
                    max_column_labels_index = df_worker_labels.iloc[:, :num_of_labels].idxmax(axis=1)
                    max_column_labels_index = max_column_labels_index.tolist()
                    
                    # building confusion matrix for each class
                    for class_index, class_name in enumerate(self.headers_list):
                        class_actual_list = [1 if label_num == class_index else 0 for label_num in max_column_labels_index]   # 1 if the label is belong to the class, 0 otherwise
                        class_predict_list = [1 if label_num == class_index else 0 for label_num in max_column_predict_index]   # 1 if the label is belong to the class, 0 otherwise
                        confusion_matrix = metrics.confusion_matrix(class_actual_list, class_predict_list)  
                        #confusion_matrix_np = confusion_matrix.to_numpy()
                        confusion_matrix_source_dict[(source_name, worker_name, class_name)] = confusion_matrix
                        if (worker_name, class_name) not in confusion_matrix_worker_dict:
                            confusion_matrix_worker_dict[(worker_name, class_name)] = confusion_matrix
                        else:
                            confusion_matrix_worker_dict[(worker_name, class_name)] += confusion_matrix
                

        if plot:
            workers = sorted(list({tup[0] for tup in confusion_matrix_worker_dict.keys()}))
            classes = sorted(list({tup[1] for tup in confusion_matrix_worker_dict.keys()}))
            fig, ax = plt.subplots(nrows=len(workers), ncols=len(classes),figsize=(4*len(classes),4*len(workers)),dpi=140)
            if len(classes) > 1:
                for i , worker in enumerate(workers): 
                    for j , pred_class in enumerate(classes):
                        conf_mat = confusion_matrix_worker_dict[(worker , pred_class)]
                        # print(f"conf_mat: {conf_mat}")
                        heatmap = sns.heatmap(data=conf_mat ,ax=ax[i,j], annot=True , fmt="d", cmap='Blues',annot_kws={"size": 8}, cbar_kws={'pad': 0.1})
                        cbar = heatmap.collections[0].colorbar
                        cbar.ax.tick_params(labelsize = 8)
                        ax[i, j].set_title(f"{worker} , Class '{pred_class}'" , fontsize=12)
                        ax[i, j].tick_params(axis='both', which='major', labelsize=8) 
                        ax[i, j].set_xlabel("Predicted Label" , fontsize=8)
                        ax[i, j].set_ylabel("True Label" , fontsize=8)
                        ax[i, j].set_aspect('equal')
            else:
                for i, worker in enumerate(workers):
                    conf_mat = confusion_matrix_worker_dict[(worker , classes[0])]
                    heatmap = sns.heatmap(data=conf_mat ,ax=ax[i], annot=True , fmt="d", cmap='Blues',annot_kws={"size": 8}, cbar_kws={'pad': 0.1})
                    cbar = heatmap.collections[0].colorbar
                    cbar.ax.tick_params(labelsize = 8)
                    ax[i].set_title(f"{worker} , Class '{classes[0]}'" , fontsize=12)
                    ax[i].tick_params(axis='both', which='major', labelsize=8) 
                    ax[i].set_xlabel("Predicted Label" , fontsize=8)
                    ax[i].set_ylabel("True Label" , fontsize=8)
                    ax[i].set_aspect('equal')
            fig.subplots_adjust(wspace=0.4 , hspace=0.4)
            plt.show()
                
        

        return confusion_matrix_source_dict, confusion_matrix_worker_dict
    
    def get_missed_batches(self):
        """
        Returns a list of missed batches in the experiment phase.
        {(source_name, worker_name): [batch_id,...]}
        """
        def missed_batches_key(phase_name, source_name, worker_name):
            return f"phase:{phase_name},{source_name}->{worker_name}"
        
        if self.phase == PHASE_PREDICTION_STR:
            phase_name = self.experiment_phase.get_name()
            missed_batches_dict = {}
            sources_pieces_list = self.experiment_phase.get_sources_pieces()
            workers_model_db_list = self.nerl_model_db.get_workers_model_db_list()
            for source_piece_inst in sources_pieces_list:
                source_name = source_piece_inst.get_source_name()
                for worker_db in workers_model_db_list:
                    worker_name = worker_db.get_worker_name()
                    total_batches_per_source = worker_db.get_total_batches_per_source(source_name)
                    for batch_id in range(total_batches_per_source):
                        batch_db = worker_db.get_batch(source_name, str(batch_id))
                        if not batch_db:  # if batch is missing
                            missed_batch_key_str = missed_batches_key(phase_name, source_name, worker_name)
                            if  missed_batch_key_str not in missed_batches_dict:
                                missed_batches_dict[missed_batch_key_str] = []
                            missed_batches_dict[missed_batch_key_str].append(batch_id)
        #print(f"missed_batches_dict: {missed_batches_dict}")
        return missed_batches_dict

    def get_communication_stats_workers(self):
        # return dictionary of {worker : {communication_stats}}
        communication_stats_workers_dict = OrderedDict()
        workers_dict = self.nerl_comm_db.get_workers()
        for worker_name in workers_dict:
            communication_stats_workers_dict[worker_name] = workers_dict[worker_name].get_as_dict()
        return communication_stats_workers_dict
    

    def get_communication_stats_sources(self):
        # return dictionary of {source : {communication_stats}}
        communication_stats_sources_dict = OrderedDict()
        sources_dict = self.nerl_comm_db.get_sources()
        for source_name in sources_dict:
            communication_stats_sources_dict[source_name] = sources_dict[source_name].get_as_dict()
        return communication_stats_sources_dict
    
    def get_communication_stats_clients(self):
        # return dictionary of {client : {communication_stats}}
        communication_stats_clients_dict = OrderedDict()
        clients_dict = self.nerl_comm_db.get_clients()
        for client_name in clients_dict:
            communication_stats_clients_dict[client_name] = clients_dict[client_name].get_as_dict()
        return communication_stats_clients_dict

    def get_communication_stats_routers(self):
        # return dictionary of {router : {communication_stats}}
        communication_stats_routers_dict = OrderedDict()
        routers_dict = self.nerl_comm_db.get_routers()
        for router_name in routers_dict:
            communication_stats_routers_dict[router_name] = routers_dict[router_name].get_as_dict()
        return communication_stats_routers_dict

    def get_communication_stats_main_server(self):
        # return dictionary of {main_server : {communication_stats}}
        main_server_communication_stats = self.nerl_comm_db.get_main_server().get_as_dict()
        return main_server_communication_stats

    def get_actual_frequencies_of_sources(self):
        # return dictionary of {source : {actual_freq}}
        actual_frequencies_of_sources_dict = OrderedDict()
        sources_dict = self.nerl_comm_db.get_sources()
        for source_name, source_db_dict in sources_dict.items():
            actual_frequencies_of_sources_dict[source_name] = source_db_dict.get_as_dict()["actual_frequency"]
        return actual_frequencies_of_sources_dict

    def get_model_performence_stats(self , confusion_matrix_worker_dict , show : bool = False , saveToFile : bool = False, printStats = False) -> dict:
        """
        Returns a dictionary of {(worker, class): {Performence_Stat : VALUE}}} for each worker and class in the experiment.
        Performence Statistics Available are: TN, FP, FN, TP, Accuracy, Balanced Accuracy, Precision, Recall, True Negative Rate, Informedness, F1
        """
        assert self.experiment_flow_type == "classification", "This function is only available for classification experiments"
        workers_performence = OrderedDict()
        for (worker_name, class_name) in confusion_matrix_worker_dict.keys():
            workers_performence[(worker_name, class_name)] = OrderedDict()
            tn, fp, fn, tp = confusion_matrix_worker_dict[(worker_name, class_name)].ravel()
            if printStats:
                LOG_INFO(f"worker {worker_name} class: {class_name} tn: {tn}, fp: {fp}, fn: {fn}, tp: {tp}")
            tn = int(tn)
            fp = int(fp)
            fn = int(fn)
            tp = int(tp)
            acc = (tp + tn) / (tp + tn + fp + fn)
            ppv = tp / (tp + fp) if tp > 0 else 0 # Precision
            tpr = tp / (tp + fn) if tp > 0 else 0 # Recall 
            tnr = tn / (tn + fp) if tn > 0 else 0
            bacc = (tpr + tnr) / 2
            inf = tpr + tnr - 1
            f1 = 2 * (ppv * tpr) / (ppv + tpr) if (ppv + tpr) > 0 else 0 # F1-Score

            workers_performence[(worker_name, class_name)]['TN'] = tn
            workers_performence[(worker_name, class_name)]['FP'] = fp
            workers_performence[(worker_name, class_name)]['FN'] = fn
            workers_performence[(worker_name, class_name)]['TP'] = tp
            workers_performence[(worker_name, class_name)]['Accuracy'] = acc
            workers_performence[(worker_name, class_name)]['Balanced Accuracy'] = bacc
            workers_performence[(worker_name, class_name)]['Precision'] = ppv
            workers_performence[(worker_name, class_name)]['Recall'] = tpr
            workers_performence[(worker_name, class_name)]['True Negative Rate'] = tnr
            workers_performence[(worker_name, class_name)]['Informedness'] = inf
            workers_performence[(worker_name, class_name)]['F1'] = f1
            
        df = pd.DataFrame.from_dict(workers_performence, orient='index')
        stats = list(df.columns)
        df.reset_index(inplace=True)
        df.columns = ['Worker', 'Class'] + stats
        if show:
            centered_df = df.style.set_properties(**{'text-align': 'center'}).set_table_styles([ # Center all 
                                {'selector': 'th', 'props': [('text-align', 'center')]},
                                {'selector': 'th.col_heading', 'props': [('text-align', 'center')]},
                                {'selector': 'th.row_heading', 'props': [('text-align', 'center')]}
                            ])
            display(centered_df)
        
        if saveToFile:
            LOG_INFO(f"Saving model performence stats to csv file: {EXPERIMENT_RESULTS_PATH}/{self.exp_path}/{MODEL_PERFORMANCE_FILENAME}")
            export_df_csv(f'{EXPERIMENT_RESULTS_PATH}/{self.exp_path}/{MODEL_PERFORMANCE_FILENAME}', df)
            
        return df

    def get_predict_regression_stats(self , plot : bool = False , saveToFile : bool = False):
        pass

<|MERGE_RESOLUTION|>--- conflicted
+++ resolved
@@ -275,23 +275,15 @@
                         # cycle = according indexs of panadas (with jump)
                         cycle = int(batch_db.get_batch_id())
                         tensor_data = batch_db.get_tensor_data()
-<<<<<<< HEAD
-                        tensor_data = tensor_data.reshape(batch_size, num_of_labels)
-=======
                         # print(f"tensor_data shape: {tensor_data.shape}")
                         tensor_data = tensor_data.reshape(batch_size, num_of_labels) 
                         #print(df_worker_labels)
                         #print(tensor_data)
->>>>>>> 26a6df62
                         start_index = cycle * batch_size
                         end_index = (cycle + 1) * batch_size
                         df_worker_labels.iloc[start_index:end_index, num_of_labels:] = None # Fix an issue of pandas of incompatible dtype
                         df_worker_labels.iloc[start_index:end_index, num_of_labels:] = tensor_data
-<<<<<<< HEAD
-
-=======
                         # print(df_worker_labels)
->>>>>>> 26a6df62
 
                 if len(self.headers_list) == 1:
                     class_name = self.headers_list[0]
