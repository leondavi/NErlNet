from collections import OrderedDict
from sklearn import metrics
from IPython.display import display
import matplotlib.pyplot as plt
from datetime import datetime
from pathlib import Path
from experiment_phase import *
import globalVars as globe
from definitions import *
import pandas as pd
import numpy as np
import seaborn as sns
sns.set_theme()

from stats import Stats

class StatsAEC():
    
    def __init__(self, stats: Stats):
        self.stats = stats
        self.csv_path = stats.experiment_phase.get_sources_pieces()[0].get_csv_dataset_parent().get_csv_path()
        self.num_of_overall_samples = stats.experiment_phase.get_sources_pieces()[0].get_csv_dataset_parent().get_total_num_of_samples()
        self.loss_values_pairs = {}
        self.source_pieces = stats.experiment_phase.get_sources_pieces()
        
        
    def get_aec_loss(self, plot=False):
        loss_dict = {}
        workers_model_db_list = self.stats.nerl_model_db.get_workers_model_db_list()
        total_batches_list = [worker.get_total_batches() for worker in workers_model_db_list]
        max_batches = max(total_batches_list)
        
        for worker_db in workers_model_db_list:
            worker_name = worker_db.get_worker_name()
            batches_ts_tensor_data_dict = worker_db.get_batches_ts_tensor_data_dict()
            sorted_batches_ts_tensor_data_dict = dict(sorted(batches_ts_tensor_data_dict.items()))
            loss_dict[worker_name] = [sorted_batches_ts_tensor_data_dict[key][0] for key in sorted(sorted_batches_ts_tensor_data_dict)]
            
        for worker_name in loss_dict:
            loss_dict[worker_name] = [float(arr) for sublist in loss_dict[worker_name] for arr in sublist]
            loss_dict[worker_name] += [None] * (max_batches - len(loss_dict[worker_name]))            

        df = pd.DataFrame(loss_dict)
        self.loss_ts_pd = df
        
        if plot:
            sns.lineplot(data=df)
            plt.xlabel('Batch Num.')
            plt.ylabel('Loss Value')
            plt.title('Training Loss Function')
        return df

        
    def get_aec_boundaries(self, plot=False):
        upper_boundaries_dict = {}
        lower_boundaries_dict = {}
        workers_model_db_list = self.stats.nerl_model_db.get_workers_model_db_list()
        total_batches_list = [worker.get_total_batches() for worker in workers_model_db_list]
        max_batches = max(total_batches_list)
        
        for worker_db in workers_model_db_list:
            worker_name = worker_db.get_worker_name()
<<<<<<< HEAD
            batches_ts_tensor_data_dict = worker_db.get_batches_batchid_tensor_data_dict()
            sorted_keys = sorted(batches_ts_tensor_data_dict.keys())
            upper_boundaries_dict[worker_name] = [batches_ts_tensor_data_dict[key][1] for key in sorted_keys]
            lower_boundaries_dict[worker_name] = [batches_ts_tensor_data_dict[key][2] for key in sorted_keys]
=======
            batches_ts_tensor_data_dict = worker_db.get_batches_ts_tensor_data_dict()
            sorted_batches_ts_tensor_data_dict = dict(sorted(batches_ts_tensor_data_dict.items()))
            upper_boundaries_dict[worker_name] = [sorted_batches_ts_tensor_data_dict[key][1] for key in sorted(sorted_batches_ts_tensor_data_dict)]
            lower_boundaries_dict[worker_name] = [sorted_batches_ts_tensor_data_dict[key][2] for key in sorted(sorted_batches_ts_tensor_data_dict)]
>>>>>>> 66c8f8cd
            
        for worker_name in upper_boundaries_dict:
            upper_boundaries_dict[worker_name] = [float(arr) for sublist in upper_boundaries_dict[worker_name] for arr in sublist]
            lower_boundaries_dict[worker_name] = [float(arr) for sublist in lower_boundaries_dict[worker_name] for arr in sublist]
            upper_boundaries_dict[worker_name] += [None] * (max_batches - len(upper_boundaries_dict[worker_name]))
            lower_boundaries_dict[worker_name] += [None] * (max_batches - len(lower_boundaries_dict[worker_name]))

        df_upper = pd.DataFrame(upper_boundaries_dict).sort_index(axis=1)
        df_lower = pd.DataFrame(lower_boundaries_dict).sort_index(axis=1)
        
        # Take 10% of the data for better visualization
        if len(df_upper) > 100:
            df_upper = df_upper.iloc[::len(df_upper) // 100, :]
            df_lower = df_lower.iloc[::len(df_lower) // 100, :]
        else:
            df_upper = df_upper.iloc[::len(df_upper), :]
            df_lower = df_lower.iloc[::len(df_lower), :]
        
        if plot:
            for worker_name in df_upper:
                # Calculate the seperator to be the average of the upper and lower boundaries
                seperator = (df_upper[worker_name] + df_lower[worker_name]) / 2
                plt.figure(figsize=(12, 8))
                plt.plot(df_upper[worker_name], label='Upper Boundary', color='C0')
                plt.fill_between(df_upper[worker_name].index, df_upper[worker_name] - df_upper[worker_name].std(), df_upper[worker_name] + df_upper[worker_name].std(), color='C0', alpha=0.2)
                plt.plot(df_lower[worker_name], label='Lower Boundary', color='C1')
                plt.fill_between(df_lower[worker_name].index, df_lower[worker_name] - df_lower[worker_name].std(), df_lower[worker_name] + df_lower[worker_name].std(), color='C1', alpha=0.2)
                plt.plot(seperator, label='Seperator', color='C2')
                plt.fill_between(seperator.index, seperator + seperator.std(), seperator - seperator.std(), color='C2', alpha=0.2)
                # plt.xscale('log') # For better visualization
                plt.xlabel('Batch Num.')
                plt.ylabel('Boundary Value')
                plt.title(f'Training Boundaries {worker_name}')
                plt.legend()
                plt.show()
        return df_upper, df_lower
        
        
    def get_labels(self):
        source_piece_labels_dict = {}
        for source_piece in self.source_pieces:
            number_of_samples = source_piece.get_num_of_batches() * source_piece.get_batch_size()
            skip_rows = source_piece.get_starting_offset()
            df = pd.read_csv(self.csv_path, skiprows = skip_rows, nrows = number_of_samples, header = None)
            labels_df = df.iloc[:, int(source_piece.get_num_of_features()) : int(source_piece.get_num_of_features()) + int(source_piece.get_num_of_labels())]
            source_piece_labels_dict[source_piece.get_source_name()] = labels_df
        # set volimn name to 'Label' for better visualization
        for source_name in source_piece_labels_dict.keys():
            source_piece_labels_dict[source_name].columns = ['Label']
        return source_piece_labels_dict
            
    def plot_errors(self):
        labels_by_source_piece = self.get_labels()
        loss_values_dict = self.get_loss_batchid_per_worker_by_source()
        batchesIDs_per_worker = {}
        for worker in loss_values_dict.keys():
            self.loss_values_pairs[worker] = {}
            for source_name in loss_values_dict[worker].keys():
                source_piece_labels_df = labels_by_source_piece[source_name]
                loss_batchid_list = []
                for batchID, loss_tensor in loss_values_dict[worker][source_name]:
                    for i in range(self.batch_size):
                        loss_batchid_list.append((batchID, (i + int(batchID) * self.batch_size) % source_piece_labels_df.shape[0], float(loss_tensor[i]))) # Modulo for epochs_num > 1
                loss_labels_pairs = []
                batchesIDs = np.unique([batchID for batchID, _, _ in loss_batchid_list])
                batchesIDs_per_worker[worker] = batchesIDs
                print(f'Worker {worker} batches IDs list: {batchesIDs}')
                for batchID, sampleID, loss_val in loss_batchid_list:
                    loss_labels_pairs.append((loss_val, float(source_piece_labels_df['Label'].iloc[sampleID]))) # Modulo to handle the case of more than one epoch
                self.loss_values_pairs[worker][source_name] = loss_labels_pairs
            total_loss_labels_pairs = []
            for source_name in self.loss_values_pairs[worker].keys():
                total_loss_labels_pairs.extend(self.loss_values_pairs[worker][source_name])
            anomalies_loss = [loss for loss, label in total_loss_labels_pairs if label == 1.0]
            normal_loss = [loss for loss, label in total_loss_labels_pairs if label == 0.0]
            _, (ax1, ax2) = plt.subplots(2, 1, figsize=(10, 8)) # ! Current anomaly detection AEC has only 2 classes (anomaly/normal)
            min_loss = min(min(anomalies_loss), min(normal_loss))
            max_loss = max(np.median(anomalies_loss), np.median(normal_loss))
            # if max_loss > 1: # To handle the case of the loss being large at the beginning of the training (for better visualization)
            #     max_loss -= 1
            bins = np.linspace(min_loss, max_loss, 100)

            ax1.hist(anomalies_loss, bins=bins, color='red', alpha=0.7, label='Anomalies')
            ax1.set_title(f'{worker} Anomalies Loss Values')
            ax1.set_xlabel('Loss')
            ax1.set_ylabel('Count')
            ax1.set_xlim([min_loss, max_loss])
            ax1.legend()

            ax2.hist(normal_loss, bins=bins, color='blue', alpha=0.7, label='Normal')
            ax2.set_title(f'{worker} Normal Loss Values')
            ax2.set_xlabel('Loss')
            ax2.set_ylabel('Count')
            ax2.set_xlim([min_loss, max_loss])
            ax2.legend()
            
            plt.tight_layout()
            plt.show()
        # Check weather the workers got the same batchesIDs
        # for worker in batchesIDs_per_worker.keys():
        #     for other_worker in batchesIDs_per_worker.keys():
        #         if worker != other_worker:
        #             print(f'Workers {worker} and {other_worker} have the same batches IDs: {np.intersect1d(batchesIDs_per_worker[worker], batchesIDs_per_worker[other_worker])}')


    def plot_average_aec_errors(self):
        plt.figure(figsize=(12, 8))
        for worker in self.loss_values_pairs.keys():
            anomaly_loss_values = []
            normal_loss_values = []
            for source_name in self.loss_values_pairs[worker]:
                for loss, label in self.loss_values_pairs[worker][source_name]:
                    if label == 1.0:
                        anomaly_loss_values.append(loss)
                    elif label == 0.0:
                        normal_loss_values.append(loss)
                    else:
                        print("Unknown Label Value (Should be 1.0/0.0")
            avg_anomaly_loss = np.mean(anomaly_loss_values)
            avg_normal_loss = np.mean(normal_loss_values)
            plt.bar(f'{worker} Anomaly', avg_anomaly_loss, color='tab:blue')
            plt.bar(f'{worker} Normal', avg_normal_loss, color='tab:orange')

        plt.title("Average Errors Per Worker")
        plt.ylabel("Average Loss")
        plt.tight_layout()
        plt.show()


    def get_loss_batchid_per_worker_by_source(self) -> dict:
        workers_model_db_list = self.stats.nerl_model_db.get_workers_model_db_list()
        loss_values_dict = {}
        for worker_db in workers_model_db_list:
            worker_name = worker_db.get_worker_name()
            batches_batchid_tensor_data_dict = worker_db.get_batches_batchid_tensor_data_dict()
            worker_source_loss_dict = {}
            for source_name, batchID in batches_batchid_tensor_data_dict.keys():
                if source_name not in worker_source_loss_dict:
                    worker_source_loss_dict[source_name] = []
                worker_source_loss_dict[source_name].append((batchID, batches_batchid_tensor_data_dict[(source_name, batchID)][3:]))
            loss_values_dict[worker_name] = worker_source_loss_dict
        self.batch_size = len(batches_batchid_tensor_data_dict[(source_name, batchID)][3:])
        return loss_values_dict
    
    def get_false_alarm_rate(self, conf_mats_workers):
        false_alarm_rate_dict = {}
        for worker_name, _ in conf_mats_workers.items():
            conf_mat = conf_mats_workers[worker_name]
            false_alarm_rate_dict[worker_name] = conf_mat[0][1] / (conf_mat[0][1] + conf_mat[0][0])
        print(f'Average False Alarm Rate: {np.mean(list(false_alarm_rate_dict.values()))*100:.4f}%')
        return false_alarm_rate_dict
    
    def get_detection_rate(self, conf_mats_workers):
        detection_rate_dict = {}
        for worker_name, _ in conf_mats_workers.items():
            conf_mat = conf_mats_workers[worker_name]
            detection_rate_dict[worker_name] = conf_mat[1][1] / (conf_mat[1][1] + conf_mat[1][0])
        print(f'Average Detection Rate: {np.mean(list(detection_rate_dict.values()))*100:.4f}%')
        print(f'Average Missing Alarm Rate: {100 - np.mean(list(detection_rate_dict.values()))*100:.4f}%') # Optional Print
        return detection_rate_dict<|MERGE_RESOLUTION|>--- conflicted
+++ resolved
@@ -35,6 +35,9 @@
             batches_ts_tensor_data_dict = worker_db.get_batches_ts_tensor_data_dict()
             sorted_batches_ts_tensor_data_dict = dict(sorted(batches_ts_tensor_data_dict.items()))
             loss_dict[worker_name] = [sorted_batches_ts_tensor_data_dict[key][0] for key in sorted(sorted_batches_ts_tensor_data_dict)]
+            batches_ts_tensor_data_dict = worker_db.get_batches_ts_tensor_data_dict()
+            sorted_batches_ts_tensor_data_dict = dict(sorted(batches_ts_tensor_data_dict.items()))
+            loss_dict[worker_name] = [sorted_batches_ts_tensor_data_dict[key][0] for key in sorted(sorted_batches_ts_tensor_data_dict)]
             
         for worker_name in loss_dict:
             loss_dict[worker_name] = [float(arr) for sublist in loss_dict[worker_name] for arr in sublist]
@@ -60,17 +63,10 @@
         
         for worker_db in workers_model_db_list:
             worker_name = worker_db.get_worker_name()
-<<<<<<< HEAD
             batches_ts_tensor_data_dict = worker_db.get_batches_batchid_tensor_data_dict()
             sorted_keys = sorted(batches_ts_tensor_data_dict.keys())
             upper_boundaries_dict[worker_name] = [batches_ts_tensor_data_dict[key][1] for key in sorted_keys]
             lower_boundaries_dict[worker_name] = [batches_ts_tensor_data_dict[key][2] for key in sorted_keys]
-=======
-            batches_ts_tensor_data_dict = worker_db.get_batches_ts_tensor_data_dict()
-            sorted_batches_ts_tensor_data_dict = dict(sorted(batches_ts_tensor_data_dict.items()))
-            upper_boundaries_dict[worker_name] = [sorted_batches_ts_tensor_data_dict[key][1] for key in sorted(sorted_batches_ts_tensor_data_dict)]
-            lower_boundaries_dict[worker_name] = [sorted_batches_ts_tensor_data_dict[key][2] for key in sorted(sorted_batches_ts_tensor_data_dict)]
->>>>>>> 66c8f8cd
             
         for worker_name in upper_boundaries_dict:
             upper_boundaries_dict[worker_name] = [float(arr) for sublist in upper_boundaries_dict[worker_name] for arr in sublist]
