--- conflicted
+++ resolved
@@ -9,11 +9,8 @@
 from events_sync import *
 from networkComponents import *
 from stats import * 
-<<<<<<< HEAD
 from statsTiles import *
-=======
 from stats_aec import *
->>>>>>> 26a6df62
 from experiment_phase import *
 
 # Todo check imports and remove unused ones
@@ -67,17 +64,15 @@
             experiment_phase = self.get_current_experiment_phase() 
         return Stats(experiment_phase)
     
-<<<<<<< HEAD
     def generate_stats_tiles(self, experiment_phase = None) -> StatsTiles:
         if experiment_phase is None:
             experiment_phase = self.get_current_experiment_phase() 
         return StatsTiles(experiment_phase)
-=======
+    
     def generate_stats_aec(self, stats: Stats) -> Stats:
         assert stats is not None , "stats is None"
         # TODO add assertion of AEC experiment type
         return StatsAEC(stats)
->>>>>>> 26a6df62
 
     def merge_stats(self, stats_list: list) -> Stats:
         pass
