{
    "datasets": [
        {
            "id": "Nerlnet/skab",
            "idx": 0,
            "name": "skab",
            "description": "SKAB Dataset for AEC anomaly detection"
        },
        {
            "id": "Nerlnet/MNist_test",
            "idx": 1,
            "name": "mnist_test",
            "description": "MNist Dataset for CNN experiments"
        },
        {
            "id": "Nerlnet/synthetic_norm",
            "idx": 2,
            "name": "synthetic_norm",
            "description": "Gaussian Distributions Classification Syntetic Dataset for baseline experiments"
        },
        {
            "id": "Nerlnet/forest_cover",
            "idx": 3,
<<<<<<< HEAD
            "name": "ForestCover",
            "description": "Dataset for AEC"
=======
            "name": "Tiles_Mnist_sorted",
            "description": "Mnist tiled,sorted by parts - tiled"
>>>>>>> c01ac0b3
        },
        {
            "id": "Nerlnet/KDD14",
            "idx": 4,
<<<<<<< HEAD
            "name": "KDD14",
            "description": "KDD14 Anomaly Detection Dataset"
=======
            "name": "mnist_normalized",
            "description": "MNist Dataset for CNN experiments - 255 normalized"
        },
        {
            "id": "Nerlnet/cifar10",
            "idx": 5,
            "name": "cifar10",
            "description": "cifar10"
        }
        ,{
        "id": "Nerlnet/cifar10_tiles",
        "idx": 6,
        "name": "cifar10_tiles",
        "description": "cifar10 tiles"
>>>>>>> c01ac0b3
        }
    ]
}<|MERGE_RESOLUTION|>--- conflicted
+++ resolved
@@ -21,36 +21,38 @@
         {
             "id": "Nerlnet/forest_cover",
             "idx": 3,
-<<<<<<< HEAD
             "name": "ForestCover",
             "description": "Dataset for AEC"
-=======
+        },
+        {
+            "id": "Nerlnet/MNist_sorted",
+            "idx": 4,
             "name": "Tiles_Mnist_sorted",
             "description": "Mnist tiled,sorted by parts - tiled"
->>>>>>> c01ac0b3
         },
         {
             "id": "Nerlnet/KDD14",
-            "idx": 4,
-<<<<<<< HEAD
+            "idx": 5,
             "name": "KDD14",
             "description": "KDD14 Anomaly Detection Dataset"
-=======
+        },
+        {
+            "id": "Nerlnet/forest_cover_tiles",
+            "idx": 6,
             "name": "mnist_normalized",
             "description": "MNist Dataset for CNN experiments - 255 normalized"
         },
         {
             "id": "Nerlnet/cifar10",
-            "idx": 5,
+            "idx": 7,
             "name": "cifar10",
             "description": "cifar10"
-        }
-        ,{
-        "id": "Nerlnet/cifar10_tiles",
-        "idx": 6,
-        "name": "cifar10_tiles",
-        "description": "cifar10 tiles"
->>>>>>> c01ac0b3
+        },
+        {
+            "id": "Nerlnet/cifar10_tiles",
+            "idx": 8,
+            "name": "cifar10_tiles",
+            "description": "cifar10 tiles"
         }
     ]
 }