from multiprocessing import Process
from transmitter import Transmitter
import globalVars as globe
from receiver import *
import time
import requests
import threading

class ApiServer():
    def __init__(self): 
<<<<<<< HEAD
        self.mainServerIP = 'http://192.168.0.102'
        self.mainServerPort = '8080'
        self.mainServerAddress = mainServerIP + ':' + mainServerPort
=======
        mainServerIP = globe.map.mainServerIp
        mainServerPort = globe.map.mainServerPort
        self.mainServerAddress = 'http://' + mainServerIP + ':' + mainServerPort
>>>>>>> b0a45379
        
        # Starting receiver flask server process
        self.serverThread = threading.Thread(target=initReceiver, args=())
        self.serverThread.start()
        time.sleep(1)

        self.transmitter = Transmitter(self.mainServerAddress)

    def getTransmitter(self):
        return self.transmitter

    def stopServer(self):
        receiver.stop()
        return True

    def getQueueData(self):
        received = False
        
        while not received:
            if not multiProcQueue.empty():
                print("New loss map created!")
                multiProcQueue.get()
                received = True
            time.sleep(0.1)
   
    def train(self):
        globe.lossMaps.append({})
        self.transmitter.train()
        self.getQueueData()
        print(globe.lossMaps[-1])
        return globe.lossMaps[-1]

    def predict(self):
        globe.lossMaps.append({})
        self.transmitter.predict()
        self.getQueueData()
        print(globe.lossMaps[-1])
        return globe.lossMaps[-1]
    
    def statistics(self):
        self.transmitter.statistics()

if __name__ == "__main__":
    apiServerInst = ApiServer()
    apiServerInst.train()
    apiServerInst.predict()
    apiServerInst.statistics()
    #transmitterInst = apiServerInst.getTransmitter()
    #transmitterInst.testPost()

'''
 def exitHandler(self):
        print("\nServer shutting down")
        exitReq = requests.get(self.mainServerAddress + '/shutdown')
        if exitReq.ok:
            exit(0)
        else:
            print("Server shutdown failed")
            exit(1)
'''
'''
        #serverState = None

        #while(serverState != SERVER_DONE):
         #  if not serverState:
          #    if it is integer: 
           #         serverState = self.managerQueue.get()

                #TODO add timeout mechanism (if mainServer falls kill after X seconds)
            #sleep(5)
        # wait on Queue
        #return ack.json() 
'''<|MERGE_RESOLUTION|>--- conflicted
+++ resolved
@@ -8,15 +8,10 @@
 
 class ApiServer():
     def __init__(self): 
-<<<<<<< HEAD
-        self.mainServerIP = 'http://192.168.0.102'
-        self.mainServerPort = '8080'
-        self.mainServerAddress = mainServerIP + ':' + mainServerPort
-=======
+
         mainServerIP = globe.map.mainServerIp
         mainServerPort = globe.map.mainServerPort
         self.mainServerAddress = 'http://' + mainServerIP + ':' + mainServerPort
->>>>>>> b0a45379
         
         # Starting receiver flask server process
         self.serverThread = threading.Thread(target=initReceiver, args=())
