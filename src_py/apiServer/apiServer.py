from multiprocessing import Process
from transmitter import Transmitter
import globalVars as globe
from receiver import *
import time
import requests
import threading

class ApiServer():
    def __init__(self): 
        mainServerIP = globe.components.mainServerIp
        mainServerPort = globe.components.mainServerPort
        self.mainServerAddress = 'http://' + mainServerIP + ':' + mainServerPort

        # Send the content of jsonPath to each devices:
<<<<<<< HEAD
        print("Sending jsonPath to devices...\n")
        toSend = globe.content[0].replace('\n','')+'#'+globe.content[1].replace('\n','')
        print(toSend)
        for ip in globe.components.devicesIp:
        
            print(ip + ":8484/updateJsonPath"+toSend)
            address = 'http://{}:8484/updateJsonPath'.format(ip)
            response = requests.post(address, data=toSend)
=======
        print("Sending JSON paths to devices...")

        archiAddress = globe.content[0][:-1]
        connMapAddress = globe.content[1][:-1]
        data = archiAddress + '#' + connMapAddress

        for ip in globe.components.devicesIp:
            address = f'http://{ip}:8484/updateJsonPath' # f for format
>>>>>>> 69276b6f

            response = requests.post(address, data)
            if globe.jupyterFlag == 0:
              print(response.ok, response.status_code)

        time.sleep(1)
        
        # Starting receiver flask server process:
        print("Starting the receiver HTTP server...\n")

        self.serverThread = threading.Thread(target=initReceiver, args=())
        self.serverThread.start()
        time.sleep(1)

        self.transmitter = Transmitter(self.mainServerAddress)

    def getWorkersList(self):
        return globe.components.toString('w')
    
    def getRoutersList(self):
        return globe.components.toString('r')
    
    def getSourcesList(self):
        return globe.components.toString('s')
        
    def getTransmitter(self):
        return self.transmitter

    def stopServer(self):
        receiver.stop()
        return True

    def getQueueData(self):
        received = False
        
        while not received:
            if not multiProcQueue.empty():
                print("~New result has been created successfully~")
                multiProcQueue.get() # Get the new result out of the queue
                received = True
            time.sleep(0.1)
   
    def train(self):
        self.transmitter.train()
        self.getQueueData()
        print('Training - Finished\n')
        return globe.trainResults[-1]

    def predict(self):
        self.transmitter.predict()
        self.getQueueData()
        print('Prediction - Finished\n')
        return globe.predictResults[-1]
    
    def statistics(self):
        self.transmitter.statistics()

if __name__ == "__main__":
    apiServerInst = ApiServer()
    apiServerInst.train()
    #print(globe.lossMaps)
    apiServerInst.predict()
    #apiServerInst.statistics()
    #transmitterInst = apiServerInst.getTransmitter()
    #transmitterInst.testPost()

'''
 def exitHandler(self):
        print("\nServer shutting down")
        exitReq = requests.get(self.mainServerAddress + '/shutdown')
        if exitReq.ok:
            exit(0)
        else:
            print("Server shutdown failed")
            exit(1)
'''
'''
        #serverState = None

        #while(serverState != SERVER_DONE):
         #  if not serverState:
          #    if it is integer: 
           #         serverState = self.managerQueue.get()

                #TODO add timeout mechanism (if mainServer falls kill after X seconds)
            #sleep(5)
        # wait on Queue
        #return ack.json() 
'''<|MERGE_RESOLUTION|>--- conflicted
+++ resolved
@@ -13,16 +13,7 @@
         self.mainServerAddress = 'http://' + mainServerIP + ':' + mainServerPort
 
         # Send the content of jsonPath to each devices:
-<<<<<<< HEAD
-        print("Sending jsonPath to devices...\n")
-        toSend = globe.content[0].replace('\n','')+'#'+globe.content[1].replace('\n','')
-        print(toSend)
-        for ip in globe.components.devicesIp:
-        
-            print(ip + ":8484/updateJsonPath"+toSend)
-            address = 'http://{}:8484/updateJsonPath'.format(ip)
-            response = requests.post(address, data=toSend)
-=======
+
         print("Sending JSON paths to devices...")
 
         archiAddress = globe.content[0][:-1]
@@ -31,7 +22,7 @@
 
         for ip in globe.components.devicesIp:
             address = f'http://{ip}:8484/updateJsonPath' # f for format
->>>>>>> 69276b6f
+
 
             response = requests.post(address, data)
             if globe.jupyterFlag == 0:
