from multiprocessing import Process
from transmitter import Transmitter
import globalVars as globe
from receiver import *
import time
import requests
import threading

class ApiServer():
    def __init__(self): 
<<<<<<< HEAD
=======

>>>>>>> fd4e2db1
        mainServerIP = globe.map.mainServerIp
        mainServerPort = globe.map.mainServerPort
        self.mainServerAddress = 'http://' + mainServerIP + ':' + mainServerPort
        
        # Starting receiver flask server process
        self.serverThread = threading.Thread(target=initReceiver, args=())
        self.serverThread.start()
        time.sleep(1)

        self.transmitter = Transmitter(self.mainServerAddress)

    def getTransmitter(self):
        return self.transmitter

    def stopServer(self):
        receiver.stop()
        return True

    def getQueueData(self):
        received = False
        
        while not received:
            if not multiProcQueue.empty():
                print("New loss map created!")
                multiProcQueue.get()
                received = True
            time.sleep(0.1)
   
    def train(self):
        globe.lossMaps.append({})
        self.transmitter.train()
        self.getQueueData()
        print(globe.lossMaps[-1])
        return globe.lossMaps[-1]

    def predict(self):
        globe.lossMaps.append({})
        self.transmitter.predict()
        self.getQueueData()
        print(globe.lossMaps[-1])
        return globe.lossMaps[-1]
    
    def statistics(self):
        self.transmitter.statistics()

if __name__ == "__main__":
    apiServerInst = ApiServer()
    apiServerInst.train()
    apiServerInst.predict()
    apiServerInst.statistics()
    #transmitterInst = apiServerInst.getTransmitter()
    #transmitterInst.testPost()

'''
 def exitHandler(self):
        print("\nServer shutting down")
        exitReq = requests.get(self.mainServerAddress + '/shutdown')
        if exitReq.ok:
            exit(0)
        else:
            print("Server shutdown failed")
            exit(1)
'''
'''
        #serverState = None

        #while(serverState != SERVER_DONE):
         #  if not serverState:
          #    if it is integer: 
           #         serverState = self.managerQueue.get()

                #TODO add timeout mechanism (if mainServer falls kill after X seconds)
            #sleep(5)
        # wait on Queue
        #return ack.json() 
'''<|MERGE_RESOLUTION|>--- conflicted
+++ resolved
@@ -8,10 +8,7 @@
 
 class ApiServer():
     def __init__(self): 
-<<<<<<< HEAD
-=======
 
->>>>>>> fd4e2db1
         mainServerIP = globe.map.mainServerIp
         mainServerPort = globe.map.mainServerPort
         self.mainServerAddress = 'http://' + mainServerIP + ':' + mainServerPort
