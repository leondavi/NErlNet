--- conflicted
+++ resolved
@@ -1,11 +1,9 @@
 import multiprocessing 
 import socket
-<<<<<<< HEAD
-from networkMap import NetworkMap
-=======
+
 from networkComponents import NetworkComponents
 import json
->>>>>>> 5ff2a2db
+
 from IPython import get_ipython
 
 localHost = socket.gethostname()
@@ -17,10 +15,7 @@
 
 lossMaps = []
 
-<<<<<<< HEAD
-path = 'map.json'  
-map = NetworkMap(path)
-=======
+
 # Get the components of the current system:
 jsonPathLocation = '../jsonPath'
 jsonPath = open(jsonPathLocation)
@@ -32,7 +27,7 @@
 file = open(expFlowPath)
 expFlow = json.load(file)
 
->>>>>>> 5ff2a2db
+
 
 def checkPlatform():
         ipy_str = str(type(get_ipython()))
@@ -47,18 +42,14 @@
 
 
 if __name__ == "__main__":
-<<<<<<< HEAD
-    print(localIp)
-    print(checkPlatform())
 
-=======
     #print(localIp)
     #print(checkPlatform())
     list = expFlow["Training"]["s1"]
     str = ", ".join(list)
     print(str)
     components.printComponents()
->>>>>>> 5ff2a2db
+
 '''
 trainingListReq = [('http://127.0.0.1:8080/updateCSV', "s1,w1,RunOrWalkTrain_splitted"),
                 ('http://127.0.0.1:8080/clientsTraining', "")]
