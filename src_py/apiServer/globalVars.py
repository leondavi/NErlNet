import multiprocessing 
import socket

from networkComponents import NetworkComponents
import json

#from IPython import get_ipython

localHost = socket.gethostname()
localIp = socket.gethostbyname(localHost)

pendingAcks = 0

multiProcQueue = multiprocessing.Queue() # Create instance of queue

lossMaps = []

ARCHITECTURE_INDEX = 4
GRAPH_INDEX = 5
# Get the components of the current system:
<<<<<<< HEAD
jsonPathLocation = '/home/dor/workspace/NErlNet/jsonPath'
=======

E_TRAINING = 0
E_PREDICTION = 1

jsonPathLocation = '/home/david/workspace/NErlNet/jsonPath'
>>>>>>> 6284d2e3
jsonPath = open(jsonPathLocation)
content = jsonPath.readlines()
componentsPath = content[4][:-1]
components = NetworkComponents(componentsPath)
# Get the topology of the current system:
expFlowPath = content[GRAPH_INDEX].replace('\n','')
print(expFlowPath)
file = open(expFlowPath)
expFlow = json.load(file)


"""
def checkPlatform():
        ipy_str = str(type(get_ipython()))
        if 'zmqshell' in ipy_str:
            return 1 #Return 1 for Jupyter Notebook.
        elif 'terminal' in ipy_str:
            return 2 #Return 2 for IPython Shell.
        else:
            return 0 #Return 0 for Terminal.
"""

jupyterFlag = 0


if __name__ == "__main__":

    #print(localIp)
    #print(checkPlatform())
    list = expFlow["Training"]["s1"]
    str = ", ".join(list)
    print(str)
    components.printComponents()

'''
trainingListReq = [('http://127.0.0.1:8080/updateCSV', "s1,w1,RunOrWalkTrain_splitted"),
                ('http://127.0.0.1:8080/clientsTraining', "")]

CastingListReq = [('http://127.0.0.1:8080/startCasting', "s1")]
'''

'''
mainServerIP = 'http://127.0.0.1' 
mainServerPort = '8080'
mainServerAddress = mainServerIP + ':' + mainServerPort
'''<|MERGE_RESOLUTION|>--- conflicted
+++ resolved
@@ -18,15 +18,11 @@
 ARCHITECTURE_INDEX = 4
 GRAPH_INDEX = 5
 # Get the components of the current system:
-<<<<<<< HEAD
-jsonPathLocation = '/home/dor/workspace/NErlNet/jsonPath'
-=======
 
 E_TRAINING = 0
 E_PREDICTION = 1
 
-jsonPathLocation = '/home/david/workspace/NErlNet/jsonPath'
->>>>>>> 6284d2e3
+jsonPathLocation = 'NErlNet/jsonPath'
 jsonPath = open(jsonPathLocation)
 content = jsonPath.readlines()
 componentsPath = content[4][:-1]
